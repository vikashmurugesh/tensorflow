# Copyright 2018 The TensorFlow Authors. All Rights Reserved.
#
# Licensed under the Apache License, Version 2.0 (the "License");
# you may not use this file except in compliance with the License.
# You may obtain a copy of the License at
#
#     http://www.apache.org/licenses/LICENSE-2.0
#
# Unless required by applicable law or agreed to in writing, software
# distributed under the License is distributed on an "AS IS" BASIS,
# WITHOUT WARRANTIES OR CONDITIONS OF ANY KIND, either express or implied.
# See the License for the specific language governing permissions and
# limitations under the License.
# ==============================================================================
"""Tools for deserializing `Function`s."""

from __future__ import absolute_import
from __future__ import division
from __future__ import print_function

import collections
import re

from tensorflow.core.framework import function_pb2
from tensorflow.python.eager import def_function
from tensorflow.python.eager import function as function_lib
from tensorflow.python.framework import function_def_to_graph as function_def_lib
from tensorflow.python.framework import ops
from tensorflow.python.framework import tensor_spec
from tensorflow.python.ops import resource_variable_ops
from tensorflow.python.saved_model import nested_structure_coder
from tensorflow.python.util import nest


def _is_tensor(t):
  return isinstance(t, (ops.Tensor, resource_variable_ops.ResourceVariable))


def _inputs_compatible(args, stored_inputs):
  """Checks whether function arguments are compatible with parameters."""
  if len(args) != len(stored_inputs):
    return False

  for arg, stored_input in zip(args, stored_inputs):
    if not function_lib.is_same_structure(arg, stored_input):
      return False

    flattened_arg = nest.flatten(arg)
    flattened_stored_input = nest.flatten(stored_input)

    for a, b in zip(flattened_arg, flattened_stored_input):
      if _is_tensor(a):
        if not isinstance(b, tensor_spec.TensorSpec):
          return False
        if a.dtype != b.dtype or not b.shape.is_compatible_with(a.shape):
          return False
      else:
        if a != b:
          return False
  return True


<<<<<<< HEAD
def recreate_function(saved_function, concrete_functions):
  """Creates a `Function` from a `SavedFunction`.
=======
def _deserialize_function_spec(function_spec_proto, coder):
  """Deserialize a FunctionSpec object from its proto representation."""
  fullargspec = coder.decode_proto(function_spec_proto.fullargspec)
  is_method = function_spec_proto.is_method
  args_to_prepend = coder.decode_proto(function_spec_proto.args_to_prepend)
  kwargs_to_include = coder.decode_proto(function_spec_proto.kwargs_to_include)
  input_signature = coder.decode_proto(function_spec_proto.input_signature)
  return function_lib.FunctionSpec(fullargspec, is_method, args_to_prepend,
                                   kwargs_to_include, input_signature)


def recreate_polymorphic_function(
    saved_polymorphic_function, functions):
  """Creates a PolymorphicFunction from a SavedPolymorphicFunction.
>>>>>>> ad683f86

  Args:
    saved_function: `SavedFunction` proto.
    concrete_functions: map from function name to `ConcreteFunction`.

  Returns:
    A `Function`.
  """
  # TODO(andresp): Construct a `Function` with the cache populated
  # instead of creating a new `Function` backed by a Python layer to
  # glue things together. Current approach is nesting functions deeper for each
  # serialization cycle.

  coder = nested_structure_coder.StructureCoder()
<<<<<<< HEAD
  function_spec_tuple = coder.decode_proto(
      saved_function.function_spec_tuple)
  function_spec = function_lib.FunctionSpec.from_tuple(function_spec_tuple)
=======
  function_spec = _deserialize_function_spec(
      saved_polymorphic_function.function_spec, coder)
>>>>>>> ad683f86

  # TODO(mdan): We may enable autograph once exceptions are supported.
  @def_function.function(autograph=False)
  def restored_function(*args, **kwargs):
    """Calls a restored function."""
    # TODO(allenl): Functions saved with input_signatures should revive with
    # input_signatures.
    for concrete_function in saved_function.concrete_function:
      function_obj = concrete_functions[concrete_function.name]
      canonicalized_original_inputs = coder.decode_proto(
          concrete_function.canonicalized_input_signature)

      try:
        can_args, can_kwargs = function_spec.canonicalize_function_inputs(
            *args, **kwargs)
        if can_kwargs:
          # TODO(vbardiovsky): Enable this along with the structured input and
          # structured output.
          raise ValueError(
              "Received keywords arguments that could not be bound: %s" %
              kwargs)
      except ValueError:
        continue

      if _inputs_compatible(can_args,
                            canonicalized_original_inputs):
        flattened_inputs = nest.flatten(can_args)
        filtered_inputs = [t for t in flattened_inputs if _is_tensor(t)]
        return function_obj._call_flat(filtered_inputs)  # pylint: disable=protected-access

    raise AssertionError(
        "Could not find matching function to call for arguments: %s" % (args,))
  return restored_function


def load_function_def_library(library):
  """Load a set of functions as concrete functions without captured inputs.

  Functions names are manipulated during load such that they do not overlap
  with previously created ones.

  Args:
    library: FunctionDefLibrary proto message.

  Returns:
    Map of original function names in the library to instances of
    `ConcreteFunction` without captured inputs.

  Raises:
    ValueError: if functions dependencies have a cycle.
  """
  # TODO(andresp): Look into restoring gradient function information.
  functions = {}
  name_mapping = {}
  # Note: Use a new graph to allow function_def_to_graph to help validating
  # that the functions are loaded correctly. This is not possible to do
  # just in eager mode as there is no python API to find if a function has
  # been registered in eager. Note also that despite this the created
  # func_graphs can still be used in eager or in other graphs.
  with ops.Graph().as_default() as import_graph:
    for fdef in _sort_function_defs(library):
      copy = _fix_fdef(fdef, name_mapping)

      func_graph = function_def_lib.function_def_to_graph(copy)
      func = function_lib.ConcreteFunction(func_graph)
      func.add_to_graph(import_graph)

      name_mapping[fdef.signature.name] = func.name
      functions[fdef.signature.name] = func
  return functions


def _sort_function_defs(library):
  """Return a topologic sort of FunctionDefs in a library."""
  edges = collections.defaultdict(list)
  in_count = collections.defaultdict(lambda: 0)

  for fdef in library.function:
    for dep in _list_function_deps(fdef):
      edges[dep].append(fdef.signature.name)
      in_count[fdef.signature.name] += 1

  ready = [
      fdef.signature.name
      for fdef in library.function
      if in_count[fdef.signature.name] == 0
  ]
  output = []
  while ready:
    node = ready.pop()
    output.append(node)
    for dest in edges[node]:
      in_count[dest] -= 1
      if not in_count[dest]:
        ready.append(dest)

  if len(output) != len(library.function):
    loaded = set([x.signature.name for x in output])
    failed_to_resolve = sorted(set(in_count.keys()) - loaded)
    raise ValueError("There is a cyclic-dependency between functions. ",
                     "Could not resolve %r." % (failed_to_resolve,))

  reverse = {fdef.signature.name: fdef for fdef in library.function}
  return [reverse[x] for x in output]


def _fix_fdef(orig_fdef, name_map):
  fdef = function_pb2.FunctionDef()
  fdef.CopyFrom(orig_fdef)
  fdef.signature.name = _clean_function_name(fdef.signature.name)
  for node_def in fdef.node_def:
    for _, attr_value in node_def.attr.items():
      if attr_value.func.name:
        attr_value.func.name = name_map[attr_value.func.name]
  return fdef


def _list_function_deps(fdef):
  # TODO(andresp): Recurse into list attributes and into NameAttrList attrs both
  # when listing deps and when fixing them. `function_def_to_graph` also
  # requires fixes.
  deps = set()
  for node_def in fdef.node_def:
    for _, attr_value in node_def.attr.items():
      if attr_value.WhichOneof("value") == "func":
        deps.add(attr_value.func.name)
  return deps


def _clean_function_name(name):
  """Vanity function to keep the function names comprehensible."""
  # Note: each time a function is wrapped into `function_lib.ConcreteFunction`
  # its name becomes "__inference_<orig>_xyz".
  match = re.search(r"^__inference_(.*)_\d+$", name)
  if match:
    return match.group(1)
  else:
    return name<|MERGE_RESOLUTION|>--- conflicted
+++ resolved
@@ -60,10 +60,6 @@
   return True
 
 
-<<<<<<< HEAD
-def recreate_function(saved_function, concrete_functions):
-  """Creates a `Function` from a `SavedFunction`.
-=======
 def _deserialize_function_spec(function_spec_proto, coder):
   """Deserialize a FunctionSpec object from its proto representation."""
   fullargspec = coder.decode_proto(function_spec_proto.fullargspec)
@@ -75,10 +71,8 @@
                                    kwargs_to_include, input_signature)
 
 
-def recreate_polymorphic_function(
-    saved_polymorphic_function, functions):
-  """Creates a PolymorphicFunction from a SavedPolymorphicFunction.
->>>>>>> ad683f86
+def recreate_function(saved_function, concrete_functions):
+  """Creates a `Function` from a `SavedFunction`.
 
   Args:
     saved_function: `SavedFunction` proto.
@@ -93,14 +87,8 @@
   # serialization cycle.
 
   coder = nested_structure_coder.StructureCoder()
-<<<<<<< HEAD
-  function_spec_tuple = coder.decode_proto(
-      saved_function.function_spec_tuple)
-  function_spec = function_lib.FunctionSpec.from_tuple(function_spec_tuple)
-=======
   function_spec = _deserialize_function_spec(
-      saved_polymorphic_function.function_spec, coder)
->>>>>>> ad683f86
+      saved_function.function_spec, coder)
 
   # TODO(mdan): We may enable autograph once exceptions are supported.
   @def_function.function(autograph=False)
