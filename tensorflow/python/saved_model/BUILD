# Description:
# TensorFlow SavedModel.

package(
    default_visibility = ["//visibility:public"],
)

licenses(["notice"])  # Apache 2.0

exports_files(["LICENSE"])

load("//tensorflow:tensorflow.bzl", "py_test")

py_library(
    name = "constants",
    srcs = ["constants.py"],
    srcs_version = "PY2AND3",
)

py_library(
    name = "signature_constants",
    srcs = ["signature_constants.py"],
    srcs_version = "PY2AND3",
)

py_library(
    name = "tag_constants",
    srcs = ["tag_constants.py"],
    srcs_version = "PY2AND3",
)

py_library(
    name = "builder",
    srcs = ["builder.py"],
    srcs_version = "PY2AND3",
    deps = [
        ":constants",
        "//tensorflow/core:protos_all_py",
        "//tensorflow/python:framework_for_generated_wrappers",
        "//tensorflow/python:platform",
        "//tensorflow/python:training",
        "//tensorflow/python:util",
    ],
)

py_library(
    name = "loader",
    srcs = ["loader.py"],
    srcs_version = "PY2AND3",
    deps = [
        ":constants",
        "//tensorflow/core:protos_all_py",
        "//tensorflow/python:platform",
        "//tensorflow/python:training",
    ],
)

py_library(
    name = "main_op",
    srcs = ["main_op.py"],
    srcs_version = "PY2AND3",
    deps = [
        ":constants",
        "//tensorflow/python:data_flow_ops",
        "//tensorflow/python:platform",
    ],
)

<<<<<<< HEAD
# Reenable target once half_plus_two_data does not run TF during build.
# py_test(
#     name = "saved_model_test",
#     size = "small",
#     srcs = [
#         "saved_model_test.py",
#     ],
#     data = [
#         "//tensorflow/python/saved_model/example:saved_model_half_plus_two_data",
#     ],
#     srcs_version = "PY2AND3",
#     tags = ["manual"],
#     visibility = ["//visibility:private"],
#     deps = [
#         ":builder",
#         ":loader",
#         ":main_op",
#         ":tag_constants",
#         ":utils",
#         "//tensorflow:tensorflow_py",
#         "//tensorflow/core:protos_all_py",
#         "//tensorflow/python:framework",
#         "//tensorflow/python:framework_for_generated_wrappers",
#         "//tensorflow/python:platform",
#         "//tensorflow/python:training",
#         "//tensorflow/python:util",
#     ],
# )
=======
py_test(
    name = "saved_model_test",
    size = "small",
    srcs = [
        "saved_model_test.py",
    ],
    data = [
        "//tensorflow/cc/saved_model:saved_model_half_plus_two",
    ],
    srcs_version = "PY2AND3",
    tags = ["manual"],
    visibility = ["//visibility:private"],
    deps = [
        ":builder",
        ":loader",
        ":main_op",
        ":tag_constants",
        ":utils",
        "//tensorflow:tensorflow_py",
        "//tensorflow/core:protos_all_py",
        "//tensorflow/python:framework",
        "//tensorflow/python:framework_for_generated_wrappers",
        "//tensorflow/python:platform",
        "//tensorflow/python:training",
        "//tensorflow/python:util",
    ],
)
>>>>>>> 2f0cd867

py_library(
    name = "utils",
    srcs = ["utils.py"],
    srcs_version = "PY2AND3",
    deps = [
        "//tensorflow/core:protos_all_py",
    ],
)

py_test(
    name = "utils_test",
    size = "small",
    srcs = [
        "utils_test.py",
    ],
    srcs_version = "PY2AND3",
    visibility = ["//visibility:private"],
    deps = [
        ":utils",
        "//tensorflow:tensorflow_py",
    ],
)

py_library(
    name = "signature_def_utils",
    srcs = ["signature_def_utils.py"],
    srcs_version = "PY2AND3",
    deps = [
        ":signature_constants",
        ":utils",
        "//tensorflow/core:protos_all_py",
    ],
)

py_test(
    name = "signature_def_utils_test",
    size = "small",
    srcs = [
        "signature_def_utils_test.py",
    ],
    srcs_version = "PY2AND3",
    visibility = ["//visibility:private"],
    deps = [
        ":signature_def_utils",
        "//tensorflow:tensorflow_py",
    ],
)

# -----------------------------------------------------------------------------
# Google-internal targets.  These must be at the end for syncrepo.

filegroup(
    name = "all_files",
    srcs = glob(
        ["**/*"],
        exclude = [
            "**/METADATA",
            "**/OWNERS",
        ],
    ),
    visibility = ["//tensorflow:__subpackages__"],
)<|MERGE_RESOLUTION|>--- conflicted
+++ resolved
@@ -66,36 +66,6 @@
     ],
 )
 
-<<<<<<< HEAD
-# Reenable target once half_plus_two_data does not run TF during build.
-# py_test(
-#     name = "saved_model_test",
-#     size = "small",
-#     srcs = [
-#         "saved_model_test.py",
-#     ],
-#     data = [
-#         "//tensorflow/python/saved_model/example:saved_model_half_plus_two_data",
-#     ],
-#     srcs_version = "PY2AND3",
-#     tags = ["manual"],
-#     visibility = ["//visibility:private"],
-#     deps = [
-#         ":builder",
-#         ":loader",
-#         ":main_op",
-#         ":tag_constants",
-#         ":utils",
-#         "//tensorflow:tensorflow_py",
-#         "//tensorflow/core:protos_all_py",
-#         "//tensorflow/python:framework",
-#         "//tensorflow/python:framework_for_generated_wrappers",
-#         "//tensorflow/python:platform",
-#         "//tensorflow/python:training",
-#         "//tensorflow/python:util",
-#     ],
-# )
-=======
 py_test(
     name = "saved_model_test",
     size = "small",
@@ -123,7 +93,6 @@
         "//tensorflow/python:util",
     ],
 )
->>>>>>> 2f0cd867
 
 py_library(
     name = "utils",
