# Copyright 2016 The TensorFlow Authors. All Rights Reserved.
#
# Licensed under the Apache License, Version 2.0 (the "License");
# you may not use this file except in compliance with the License.
# You may obtain a copy of the License at
#
#     http://www.apache.org/licenses/LICENSE-2.0
#
# Unless required by applicable law or agreed to in writing, software
# distributed under the License is distributed on an "AS IS" BASIS,
# WITHOUT WARRANTIES OR CONDITIONS OF ANY KIND, either express or implied.
# See the License for the specific language governing permissions and
# limitations under the License.
# ==============================================================================
"""Helper functions for enqueuing data from arrays and pandas `DataFrame`s."""

from __future__ import absolute_import
from __future__ import division
from __future__ import print_function

import collections
import random
import types as tp
import numpy as np
import six

from tensorflow.python.estimator.inputs.queues import feeding_queue_runner as fqr
from tensorflow.python.framework import dtypes
from tensorflow.python.framework import errors
from tensorflow.python.framework import ops
from tensorflow.python.ops import array_ops
from tensorflow.python.ops import data_flow_ops
from tensorflow.python.ops import math_ops
from tensorflow.python.platform import tf_logging as logging
from tensorflow.python.summary import summary
from tensorflow.python.training import queue_runner

try:
  # pylint: disable=g-import-not-at-top
  import pandas as pd
  HAS_PANDAS = True
except IOError:
  # Pandas writes a temporary file during import. If it fails, don't use pandas.
  HAS_PANDAS = False
except ImportError:
  HAS_PANDAS = False


def _fill_array(arr, seq, fillvalue=0):
  """ 
  Recursively fills padded arr with elements from seq. 
<<<<<<< HEAD
  If length of seq is less then arr padded length, fillvalue used.
=======
  If length of seq is less than arr padded length, fillvalue used.
>>>>>>> ac2e086d

  Args:
    arr: Padded tensor of shape [batch_size, ..., max_padded_dim_len].
    seq: Non-padded list of data sampels of shape 
      [batch_size, ..., padded_dim(None)]
    fillvalue: Default fillvalue to use.
  """
  if arr.ndim == 1:
    try:
      len_ = len(seq)
    except TypeError:
      len_ = 0
    arr[:len_] = seq
    arr[len_:] = fillvalue
  else:
    for subarr, subseq in six.moves.zip_longest(arr, seq, fillvalue=()):
      _fill_array(subarr, subseq, fillvalue)


def _pad_if_needed(batch_key_item, fillvalue=0):
  """ Returns padded batch.

  Args:
    batch_key_item: List of data samples of any type with shape 
      [batch_size, ..., padded_dim(None)].
    fillvalue: Default fillvalue to use.

  Returns:
    Padded with zeros tensor of same type and shape 
      [batch_size, ..., max_padded_dim_len].

  Raises:
    ValueError if data samples have different shapes (except last padded dim).
  """
  shapes = [seq.shape[:-1] if len(seq.shape) > 0 else -1
            for seq in batch_key_item]
  if not all(shapes[0] == x for x in shapes):
    raise ValueError("Array shapes must match.")

  last_length = [seq.shape[-1] if len(seq.shape) > 0 else 0
                 for seq in batch_key_item]
  if all([x == last_length[0] for x in last_length]):
    return batch_key_item

  batch_size = len(batch_key_item)
  max_sequence_length = max(last_length)
  result_batch = np.zeros(
    shape=[batch_size] + list(shapes[0]) + [max_sequence_length],
    dtype=batch_key_item[0].dtype)
  _fill_array(result_batch, batch_key_item, fillvalue)
  return result_batch


def _get_integer_indices_for_next_batch(
    batch_indices_start, batch_size, epoch_end, array_length,
    current_epoch, total_epochs):
  """Returns the integer indices for next batch.

  If total epochs is not None and current epoch is the final epoch, the end
  index of the next batch should not exceed the `epoch_end` (i.e., the final
  batch might not have size `batch_size` to avoid overshooting the last epoch).

  Args:
    batch_indices_start: Integer, the index to start next batch.
    batch_size: Integer, size of batches to return.
    epoch_end: Integer, the end index of the epoch. The epoch could start from a
      random position, so `epoch_end` provides the end index for that.
    array_length: Integer, the length of the array.
    current_epoch: Integer, the epoch number has been emitted.
    total_epochs: Integer or `None`, the total number of epochs to emit. If
      `None` will run forever.

  Returns:
    A tuple of a list with integer indices for next batch and `current_epoch`
    value after the next batch.

  Raises:
    OutOfRangeError if `current_epoch` is not less than `total_epochs`.

  """
  if total_epochs is not None and current_epoch >= total_epochs:
    raise errors.OutOfRangeError(None, None,
                                 "Already emitted %s epochs." % current_epoch)

  batch_indices_end = batch_indices_start + batch_size
  batch_indices = [j % array_length for j in
                   range(batch_indices_start, batch_indices_end)]
  epoch_end_indices = [i for i, x in enumerate(batch_indices) if x == epoch_end]
  current_epoch += len(epoch_end_indices)

  if total_epochs is None or current_epoch < total_epochs:
    return (batch_indices, current_epoch)

  # Now we might have emitted more data for expected epochs. Need to trim.
  final_epoch_end_inclusive = epoch_end_indices[
      -(current_epoch - total_epochs + 1)]
  batch_indices = batch_indices[:final_epoch_end_inclusive + 1]

  return (batch_indices, total_epochs)


class _ArrayFeedFn(object):
  """Creates feed dictionaries from numpy arrays."""

  def __init__(self,
               placeholders,
               array,
               batch_size,
               random_start=False,
               seed=None,
               num_epochs=None):
    if len(placeholders) != 2:
      raise ValueError("_array_feed_fn expects 2 placeholders; got {}.".format(
          len(placeholders)))
    self._placeholders = placeholders
    self._array = array
    self._max = len(array)
    self._batch_size = batch_size
    self._num_epochs = num_epochs
    self._epoch = 0
    random.seed(seed)
    self._trav = random.randrange(self._max) if random_start else 0
    self._epoch_end = (self._trav - 1) % self._max

  def __call__(self):
    integer_indexes, self._epoch = _get_integer_indices_for_next_batch(
        batch_indices_start=self._trav,
        batch_size=self._batch_size,
        epoch_end=self._epoch_end,
        array_length=self._max,
        current_epoch=self._epoch,
        total_epochs=self._num_epochs)

    self._trav = (integer_indexes[-1] + 1) % self._max
    return {
        self._placeholders[0]: integer_indexes,
        self._placeholders[1]: self._array[integer_indexes]
    }


class _OrderedDictNumpyFeedFn(object):
  """Creates feed dictionaries from `OrderedDict`s of numpy arrays."""

  def __init__(self,
               placeholders,
               ordered_dict_of_arrays,
               batch_size,
               random_start=False,
               seed=None,
               num_epochs=None):
    if len(placeholders) != len(ordered_dict_of_arrays) + 1:
      raise ValueError("Expected {} placeholders; got {}.".format(
          len(ordered_dict_of_arrays), len(placeholders)))
    self._index_placeholder = placeholders[0]
    self._col_placeholders = placeholders[1:]
    self._ordered_dict_of_arrays = ordered_dict_of_arrays
    self._max = len(next(iter(ordered_dict_of_arrays.values())))
    for _, v in ordered_dict_of_arrays.items():
      if len(v) != self._max:
        raise ValueError("Array lengths must match.")
    self._batch_size = batch_size
    self._num_epochs = num_epochs
    self._epoch = 0
    random.seed(seed)
    self._trav = random.randrange(self._max) if random_start else 0
    self._epoch_end = (self._trav - 1) % self._max

  def __call__(self):
    integer_indexes, self._epoch = _get_integer_indices_for_next_batch(
        batch_indices_start=self._trav,
        batch_size=self._batch_size,
        epoch_end=self._epoch_end,
        array_length=self._max,
        current_epoch=self._epoch,
        total_epochs=self._num_epochs)

    self._trav = (integer_indexes[-1] + 1) % self._max
    feed_dict = {self._index_placeholder: integer_indexes}
    cols = [
        column[integer_indexes]
        for column in self._ordered_dict_of_arrays.values()
    ]
    feed_dict.update(dict(zip(self._col_placeholders, cols)))
    return feed_dict


class _PandasFeedFn(object):
  """Creates feed dictionaries from pandas `DataFrames`."""

  def __init__(self,
               placeholders,
               dataframe,
               batch_size,
               random_start=False,
               seed=None,
               num_epochs=None):
    if len(placeholders) != len(dataframe.columns) + 1:
      raise ValueError("Expected {} placeholders; got {}.".format(
          len(dataframe.columns), len(placeholders)))
    self._index_placeholder = placeholders[0]
    self._col_placeholders = placeholders[1:]
    self._dataframe = dataframe
    self._max = len(dataframe)
    self._batch_size = batch_size
    self._num_epochs = num_epochs
    self._epoch = 0
    random.seed(seed)
    self._trav = random.randrange(self._max) if random_start else 0
    self._epoch_end = (self._trav - 1) % self._max

  def __call__(self):
    integer_indexes, self._epoch = _get_integer_indices_for_next_batch(
        batch_indices_start=self._trav,
        batch_size=self._batch_size,
        epoch_end=self._epoch_end,
        array_length=self._max,
        current_epoch=self._epoch,
        total_epochs=self._num_epochs)

    self._trav = (integer_indexes[-1] + 1) % self._max
    result = self._dataframe.iloc[integer_indexes]
    cols = [result[col].values for col in result.columns]
    feed_dict = dict(zip(self._col_placeholders, cols))
    feed_dict[self._index_placeholder] = result.index.values
    return feed_dict


class _GeneratorFeedFn(object):
  """Creates feed dictionaries from `Generator` of `dicts` of numpy arrays."""

  def __init__(self,
               placeholders,
               generator,
               batch_size,
               random_start=False,
               seed=None,
               num_epochs=None,
               pad_value=None):
    first_sample = next(generator())
    if len(placeholders) != len(first_sample):
      raise ValueError("Expected {} placeholders; got {}.".format(
          len(first_sample), len(placeholders)))
    self._keys = sorted(list(first_sample.keys()))
    self._col_placeholders = placeholders
    self._generator_function = generator
    self._iterator = generator()
    self._batch_size = batch_size
    self._num_epochs = num_epochs
    self._epoch = 0
    self._pad_value = pad_value
    random.seed(seed)

  def __call__(self):
    if self._num_epochs and self._epoch >= self._num_epochs:
      raise errors.OutOfRangeError(None, None,
                                   "Already emitted %s epochs." % self._epoch)
    list_dict = {}
    list_dict_size = 0
    while list_dict_size < self._batch_size:
      try:
        data_row = next(self._iterator)
      except StopIteration:
        self._epoch += 1
        self._iterator = self._generator_function()
        data_row = next(self._iterator)
      for index, key in enumerate(self._keys):
        if key not in data_row.keys():
          raise KeyError("key mismatch between dicts emitted by GenFun "
                         "Expected {} keys; got {}".format(
                             self._keys, data_row.keys()))
        list_dict.setdefault(self._col_placeholders[index],
                             list()).append(data_row[key])
        list_dict_size += 1

    if self._pad_value is not None:
      feed_dict = {key: np.asarray(_pad_if_needed(item, self._pad_value))
                   for key, item in list(list_dict.items())}
    else:
      feed_dict = {key: np.asarray(item)
                   for key, item in list(list_dict.items())}
    return feed_dict


def _enqueue_data(data,
                  capacity,
                  shuffle=False,
                  min_after_dequeue=None,
                  num_threads=1,
                  seed=None,
                  name="enqueue_input",
                  enqueue_size=1,
                  num_epochs=None,
                  pad_value=None):
  """Creates a queue filled from a numpy array or pandas `DataFrame`.

    Returns a queue filled with the rows of the given (`OrderedDict` of) array
    or `DataFrame`. In the case of a pandas `DataFrame`, the first enqueued
    `Tensor` corresponds to the index of the `DataFrame`. For (`OrderedDict` of)
    numpy arrays, the first enqueued `Tensor` contains the row number.

  Args:
    data: a numpy `ndarray`, `OrderedDict` of numpy arrays, or a generator
       yielding `dict`s of numpy arrays or pandas `DataFrame` that will be read
       into the queue.
    capacity: the capacity of the queue.
    shuffle: whether or not to shuffle the rows of the array.
    min_after_dequeue: minimum number of elements that can remain in the queue
    after a dequeue operation. Only used when `shuffle` is true. If not set,
    defaults to `capacity` / 4.
    num_threads: number of threads used for reading and enqueueing.
    seed: used to seed shuffling and reader starting points.
    name: a scope name identifying the data.
    enqueue_size: the number of rows to enqueue per step.
    num_epochs: limit enqueuing to a specified number of epochs, if provided.
    pad_value: default value for dynamic padding of data samples, if provided.

  Returns:
    A queue filled with the rows of the given (`OrderedDict` of) array or
      `DataFrame`.

  Raises:
    TypeError: `data` is not a Pandas `DataFrame`, an `OrderedDict` of numpy
      arrays, a numpy `ndarray`, or a generator producing these.
    NotImplementedError: padding and shuffling data at the same time.
    NotImplementedError: padding usage with non generator data type.
  """ 
  with ops.name_scope(name):
    if isinstance(data, np.ndarray):
      types = [dtypes.int64, dtypes.as_dtype(data.dtype)]
      queue_shapes = [(), data.shape[1:]]
      get_feed_fn = _ArrayFeedFn
    elif isinstance(data, collections.OrderedDict):
      types = [dtypes.int64] + [
          dtypes.as_dtype(col.dtype) for col in data.values()
      ]
      queue_shapes = [()] + [col.shape[1:] for col in data.values()]
      get_feed_fn = _OrderedDictNumpyFeedFn
    elif isinstance(data, tp.FunctionType):
      x_first_el = six.next(data())
      x_first_keys = sorted(x_first_el.keys())
      x_first_values = [x_first_el[key] for key in x_first_keys]
      types = [dtypes.as_dtype(col.dtype) for col in x_first_values]
      queue_shapes = [col.shape for col in x_first_values]
      get_feed_fn = _GeneratorFeedFn
    elif HAS_PANDAS and isinstance(data, pd.DataFrame):
      types = [
          dtypes.as_dtype(dt) for dt in [data.index.dtype] + list(data.dtypes)
      ]
      queue_shapes = [() for _ in types]
      get_feed_fn = _PandasFeedFn
    else:
      raise TypeError(
          "data must be either a numpy array or pandas DataFrame if pandas is "
          "installed; got {}".format(type(data).__name__))

    pad_data = pad_value is not None
    if pad_data and get_feed_fn is not _GeneratorFeedFn:
      raise NotImplementedError(
          "padding is only available with generator usage")
    if shuffle and pad_data:
      raise NotImplementedError(
          "padding and shuffling data at the same time is not implemented")

    # TODO(jamieas): TensorBoard warnings for all warnings below once available.

    if num_threads > 1 and num_epochs is not None:
      logging.warning(
          "enqueue_data was called with num_epochs and num_threads > 1. "
          "num_epochs is applied per thread, so this will produce more "
          "epochs than you probably intend. "
          "If you want to limit epochs, use one thread.")

    if shuffle and num_threads > 1 and num_epochs is not None:
      logging.warning(
          "enqueue_data was called with shuffle=True, num_threads > 1, and "
          "num_epochs. This will create multiple threads, all reading the "
          "array/dataframe in order adding to the same shuffling queue; the "
          "results will likely not be sufficiently shuffled.")

    if not shuffle and num_threads > 1:
      logging.warning(
          "enqueue_data was called with shuffle=False and num_threads > 1. "
          "This will create multiple threads, all reading the "
          "array/dataframe in order. If you want examples read in order, use"
          " one thread; if you want multiple threads, enable shuffling.")

    if shuffle:
      min_after_dequeue = int(capacity / 4 if min_after_dequeue is None else
                              min_after_dequeue)
      queue = data_flow_ops.RandomShuffleQueue(
          capacity,
          min_after_dequeue,
          dtypes=types,
          shapes=queue_shapes,
          seed=seed)
    elif pad_data:
      min_after_dequeue = 0  # just for the summary text
      queue_shapes = list(map(
        lambda x: tuple(list(x[:-1]) + [None]) if len(x) > 0 else x,
        queue_shapes))
      queue = data_flow_ops.PaddingFIFOQueue(
        capacity, dtypes=types, shapes=queue_shapes)
    else:
      min_after_dequeue = 0  # just for the summary text
      queue = data_flow_ops.FIFOQueue(
          capacity, dtypes=types, shapes=queue_shapes)

    enqueue_ops = []
    feed_fns = []

    for i in range(num_threads):
      # Note the placeholders have no shapes, so they will accept any
      # enqueue_size.  enqueue_many below will break them up.
      placeholders = [array_ops.placeholder(t) for t in types]

      enqueue_ops.append(queue.enqueue_many(placeholders))
      seed_i = None if seed is None else (i + 1) * seed

      if not pad_data:
        feed_fns.append(
          get_feed_fn(
              placeholders,
              data,
              enqueue_size,
              random_start=shuffle,
              seed=seed_i,
              num_epochs=num_epochs))
      else:
        feed_fns.append(
          get_feed_fn(
              placeholders,
              data,
              enqueue_size,
              random_start=shuffle,
              seed=seed_i,
              num_epochs=num_epochs,
              pad_value=pad_value))

    runner = fqr._FeedingQueueRunner(  # pylint: disable=protected-access
        queue=queue, enqueue_ops=enqueue_ops, feed_fns=feed_fns)
    queue_runner.add_queue_runner(runner)

    full = (math_ops.cast(
        math_ops.maximum(0, queue.size() - min_after_dequeue),
        dtypes.float32) * (1. / (capacity - min_after_dequeue)))
    # Note that name contains a '/' at the end so we intentionally do not place
    # a '/' after %s below.
    summary_name = ("queue/%sfraction_over_%d_of_%d_full" %
                    (queue.name, min_after_dequeue,
                     capacity - min_after_dequeue))
    summary.scalar(summary_name, full)
    return queue<|MERGE_RESOLUTION|>--- conflicted
+++ resolved
@@ -49,11 +49,7 @@
 def _fill_array(arr, seq, fillvalue=0):
   """ 
   Recursively fills padded arr with elements from seq. 
-<<<<<<< HEAD
-  If length of seq is less then arr padded length, fillvalue used.
-=======
   If length of seq is less than arr padded length, fillvalue used.
->>>>>>> ac2e086d
 
   Args:
     arr: Padded tensor of shape [batch_size, ..., max_padded_dim_len].
