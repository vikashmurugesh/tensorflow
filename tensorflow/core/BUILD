# Description:
# TensorFlow is a computational framework, primarily for use in machine
# learning applications.
#
# Public targets:
#
# ":protos_all" - exports all core TensorFlow protos
#     ":protos_all_py" - py_proto_library version (Google-internal)
# ":lib" - exports the public non-test headers for:
#     //third_party/tensorflow/core/platform:: Platform-specific code and external dependencies
#     lib/: Low-level libraries that are not TensorFlow-specific
# ":test" - test equivalent of ":lib".
#     This is currently public, but may be made internal in the
#     future.  Try to avoid depending on it.
# ":framework" - exports the public non-test headers for:
#     util/: General low-level TensorFlow-specific libraries
#     framework/: Support for adding new ops & kernels
#     example/: Wrappers to simplify access to Example proto
# ":ops" - defines TensorFlow ops, but no implementations / kernels
#     ops/: Standard ops
#     user_ops/: User-supplied ops
#     This aggregates a number of smaller op libraries (":*_op_lib")
# ":core_cpu" - exports the public non-test headers for:
#     graph/: Support for graphs made up of ops
#     common_runtime/: Common code for execution of graphs
#     public/: Public APIs for running graphs
# ":core" - The code for ":core_cpu" plus a GPU runtime
# ":all_kernels" - The cpu-specific kernels, plus gpu kernels if
#     built with Cuda
# ":tensorflow_opensource" - The complete open-source package, including
#      ":all_kernels", ":core", and a Session implementation.
# ":tensorflow" - "tensorflow_opensource" plus some Google-internal libraries.
# ":testlib" - TensorFlow-specific test support, e.g. utilities for testing
#      kernels.
# ":direct_session" - An implementation of the Session interface that
#      directly runs Graphs via the internal TensorFlow executor.
#  "framework_lite" - Intended to be used by operator implementations
#      (kernels) that can also be run outside the tensorflow runtime. This
#      contains a small set of headers and utilities that can be used for core
#      kernels, without bringing in libraries that can bloat code size (e.g.,
#      logging is not included because using it will bring in a large amount of
#      ostream code).
#
# ":example_parser_configuration" -- A library for extracting the
#      tensorflow.Example proto configuration from a Graph.
#
# Public mobile targets, e.g. for Android:
#
# filegroup ":android_proto_srcs" - Protos
# filegroup ":android_srcs" - Core sources
# cc_library ":portable_tensorflow_lib" - Native library
# cc_library ":portable_tensorflow_lib_lite" - Native library, without ops,
#   supporting SELECTIVE_REGISTRATION feature.
# portable_proto_library ":portable_proto_lib" (Google-internal)
#
# Note that :framework and :lib have incomplete transitive dependencies (they
# declare but do not define some symbols) if framework_shared_object=True
# (meaning there is an explicit framework shared object). Missing symbols are
# included in //tensorflow:libtensorflow_framework.so. This split supports
# custom op registration; see comments on
# //tensorflow:libtensorflow_framework.so. It does mean that TensorFlow cc_test
# and cc_binary rules will not build. Using tf_cc_test and tf_cc_binary (from
# //tensorflow/tensorflow.bzl) will include the necessary symbols in binary
# build targets.

load(
    "//tensorflow:tensorflow.bzl",
    "cc_header_only_library",
    "if_android",
    "if_chromiumos",
    "if_cuda_or_rocm",
    "if_ios",
    "if_mobile",
    "if_not_windows",
    "if_tpu",
    "tf_android_core_proto_headers",
    "tf_cc_test",
    "tf_cc_test_mkl",
    "tf_cc_tests",
    "tf_copts",
    "tf_cuda_library",
    "tf_defines_nortti_if_lite_protos",
    "tf_features_nomodules_if_mobile",
    "tf_gen_op_libs",
    "tf_genrule_cmd_append_to_srcs",
    "tf_opts_nortti_if_lite_protos",
    "tf_portable_full_lite_protos",
    "transitive_hdrs",
)

# buildifier: disable=same-origin-load
load("//tensorflow:tensorflow.bzl", "if_nccl")

# buildifier: disable=same-origin-load
load("//tensorflow:tensorflow.bzl", "tensorflow_opensource_extra_deps")

# buildifier: disable=same-origin-load
load("//tensorflow:tensorflow.bzl", "tf_cc_test_gpu")

# buildifier: disable=same-origin-load
load("//tensorflow:tensorflow.bzl", "tf_cc_tests_gpu")

# buildifier: disable=same-origin-load
load("//tensorflow:tensorflow.bzl", "tf_monitoring_framework_deps")

# For platform specific build config
load(
    "//tensorflow/core/platform:build_config.bzl",
    "tf_additional_lib_deps",
    "tf_additional_test_deps",
    "tf_jspb_proto_library",
    "tf_kernel_tests_linkstatic",
    "tf_lib_proto_parsing_deps",
    "tf_portable_deps_no_runtime",
    "tf_portable_proto_lib",
    "tf_proto_library",
    "tf_protos_all_impl",
    "tf_protos_grappler_impl",
    "tf_protos_profiler_impl",
)
load(
    "//tensorflow/core/platform:rules_cc.bzl",
    "cc_library",
)
load(
    "//tensorflow/core/platform:build_config_root.bzl",
    "if_dynamic_kernels",
    "if_static",
    "tf_cuda_tests_tags",
)
load("@local_config_cuda//cuda:build_defs.bzl", "if_cuda")
load("@local_config_tensorrt//:build_defs.bzl", "if_tensorrt")
load(
    "//third_party/mkl:build_defs.bzl",
    "if_mkl",
    "mkl_deps",
)
# Placeholder for Google-internal load statements.

package(
    default_visibility = [
        ":dependency_whitelist",
        "//tensorflow:internal",
        "//tensorflow_models:__subpackages__",
    ],
    licenses = ["notice"],  # Apache 2.0
)

package_group(
    name = "dependency_whitelist",
    packages = [
        "//learning/freud/topic_models/tensorflow/...",
        "//perftools/accelerators/xprof/api/...",
        "//quality/webanswers/brain/tokenization/custom_tf_ops/kernels/...",
        "//smartass/brain/server/...",
    ],
)

# Export the BUILD file so automated tooling can check licenses
exports_files([
    "BUILD",
    "ops/ops.pbtxt",
])

package_group(
    name = "experimental_access",
    packages = ["//tensorflow/core/common_runtime/..."],
)

# Authorized users go here.
package_group(name = "friends")

# -----------------------------------------------------------------------------
# Public targets

# Protos which are needed for core tensorflow, including on mobile builds.
#
# Note that some protos are in neither additional_core_proto_srcs nor this
# filegroup; e.g.  ones with individual proto_library targets.
# LINT.IfChange
COMMON_PROTO_SRCS = [
    "//tensorflow/core/protobuf:bfc_memory_map.proto",
    "//tensorflow/core/protobuf:config.proto",
    "//tensorflow/core/protobuf:cluster.proto",
    "//tensorflow/core/protobuf:debug.proto",
    "//tensorflow/core/protobuf:device_filters.proto",
    "//tensorflow/core/protobuf:device_properties.proto",
    "//tensorflow/core/protobuf:graph_debug_info.proto",
    "//tensorflow/core/protobuf:queue_runner.proto",
    "//tensorflow/core/protobuf:rewriter_config.proto",
    "//tensorflow/core/protobuf:tensor_bundle.proto",
    "//tensorflow/core/protobuf:saver.proto",
    "//tensorflow/core/protobuf:verifier_config.proto",
]

EXAMPLE_PROTO_SRCS = [
    "//tensorflow/core/example:example.proto",
    "//tensorflow/core/example:feature.proto",
]

UTIL_PROTO_SRCS = [
    "//tensorflow/core/util:event.proto",
    "//tensorflow/core/util:memmapped_file_system.proto",
    "//tensorflow/core/util:saved_tensor_slice.proto",
]

FRAMEWORK_PROTO_SRCS = [
    "//tensorflow/core/framework:allocation_description.proto",
    "//tensorflow/core/framework:api_def.proto",
    "//tensorflow/core/framework:attr_value.proto",
    "//tensorflow/core/framework:cost_graph.proto",
    "//tensorflow/core/framework:device_attributes.proto",
    "//tensorflow/core/framework:function.proto",
    "//tensorflow/core/framework:graph.proto",
    "//tensorflow/core/framework:graph_transfer_info.proto",
    "//tensorflow/core/framework:kernel_def.proto",
    "//tensorflow/core/framework:log_memory.proto",
    "//tensorflow/core/framework:node_def.proto",
    "//tensorflow/core/framework:op_def.proto",
    "//tensorflow/core/framework:reader_base.proto",
    "//tensorflow/core/framework:remote_fused_graph_execute_info.proto",
    "//tensorflow/core/framework:resource_handle.proto",
    "//tensorflow/core/framework:step_stats.proto",
    "//tensorflow/core/framework:summary.proto",
    "//tensorflow/core/framework:tensor.proto",
    "//tensorflow/core/framework:tensor_description.proto",
    "//tensorflow/core/framework:tensor_shape.proto",
    "//tensorflow/core/framework:tensor_slice.proto",
    "//tensorflow/core/framework:types.proto",
    "//tensorflow/core/framework:variable.proto",
    "//tensorflow/core/framework:versions.proto",
]

PROFILER_PROTO_SRCS = [
    "//tensorflow/core/profiler/protobuf:xplane.proto",
    "//tensorflow/core/profiler:profiler_options.proto",
]

ERROR_CODES_PROTO_SRCS = [
    "//tensorflow/core/protobuf:error_codes.proto",
    "//tensorflow/core/lib/core:error_codes.proto",
]
# LINT.ThenChange(//tensorflow/core/portable_proto_config.asciipb)

CORE_PROTO_SRCS = COMMON_PROTO_SRCS + EXAMPLE_PROTO_SRCS + FRAMEWORK_PROTO_SRCS + UTIL_PROTO_SRCS + PROFILER_PROTO_SRCS + ERROR_CODES_PROTO_SRCS

tf_proto_library(
    name = "protos_all",
    srcs = [],
    cc_api_version = 2,
    make_default_target_header_only = True,
    protodeps = [
        "//tensorflow/core/example:protos_all",
        "//tensorflow/core/framework:protos_all",
        "//tensorflow/core/lib/core:error_codes_proto",
        "//tensorflow/core/profiler/protobuf:xplane_proto",
        "//tensorflow/core/profiler:profiler_options_proto",
        "//tensorflow/core/protobuf:error_codes_proto_impl",
        "//tensorflow/core/protobuf:for_core_protos",
        "//tensorflow/core/util:protos_all",
        "//tensorflow/core/util:test_log_proto_impl",
    ],
    visibility = ["//visibility:public"],
)

tf_jspb_proto_library(
    name = "protos_all_jspb_proto",
    visibility = ["//visibility:public"],
    deps = [":protos_all"],
)

alias(
    name = "example_protos",
    actual = "//tensorflow/core/example:example_protos",
    visibility = ["//visibility:public"],
)

java_proto_library(
    name = "example_java_proto",
    visibility = ["//visibility:public"],
    deps = [":example_protos"],
)

cc_library(
    name = "platform_base",
    hdrs = ["//tensorflow/core/platform:base_hdrs"],
    copts = tf_copts(),
    tags = ["avoid_dep"],
    visibility = [":__subpackages__"],
    deps = [
        "//tensorflow/core/platform",
        "//tensorflow/core/platform:byte_order",
        "//tensorflow/core/platform:cord",
        "//tensorflow/core/platform:env_time",
        "//tensorflow/core/platform:logging",
        "//tensorflow/core/platform:macros",
        "//tensorflow/core/platform:threadpool_interface",
        "//tensorflow/core/platform:threadpool_options",
        "//tensorflow/core/platform:types",
        "@com_google_absl//absl/base",
        "@com_google_absl//absl/strings",
    ],
)

alias(
    name = "framework_bounds_check",
    actual = "//tensorflow/core/framework:bounds_check",
    visibility = ["//tensorflow/core/kernels:friends"],
)

alias(
    name = "human_readable_json",
    actual = "//tensorflow/core/platform:human_readable_json",
)

# Minimal lib so that tools used for mobile compilation
# don't have to depend on lib/platformlib.
cc_library(
    name = "lib_proto_parsing",
    hdrs = [
        "//tensorflow/core/lib/bfloat16:bfloat16.h",
        "//tensorflow/core/lib/core:legacy_lib_proto_parsing_headers",
        "//tensorflow/core/lib/strings:legacy_lib_proto_parsing_headers",
        "//tensorflow/core/platform:lib_proto_parsing_hdrs",
    ],
    copts = tf_copts(),
    deps = tf_lib_proto_parsing_deps() + [
        ":platform_base",
        "@com_google_absl//absl/strings",
        "@double_conversion//:double-conversion",
        "//tensorflow/core/lib/bfloat16",
        "//tensorflow/core/lib/core:errors",
        "//tensorflow/core/lib/core:stringpiece",
        "//tensorflow/core/lib/core:status",
        "//tensorflow/core/lib/strings:numbers",
        "//tensorflow/core/lib/strings:strcat",
        "//tensorflow/core/platform:platform_port",
        "//tensorflow/core/platform:logging",
        "//tensorflow/core/platform:macros",
        "//tensorflow/core/platform:protobuf",
        "//tensorflow/core/platform",
        "//tensorflow/core/platform:status",
        "//tensorflow/core/platform:stringpiece",
        "//tensorflow/core/platform:tstring",
        "//tensorflow/core/platform:types",
    ],
)

# This build rule (along with :lib_internal, :framework, and
# :framework_internal) purposefully omits the definitions of many declared
# symbols, which are included in //tensorflow:libtensorflow_framework.so. Using
# tf_cc_test and tf_cc_binary will include the necessary symbols.
cc_library(
    name = "lib",
    hdrs = [
        "//tensorflow/core/lib/bfloat16:bfloat16.h",
        "//tensorflow/core/lib/core:legacy_lib_core_headers",
        "//tensorflow/core/lib/gtl:legacy_lib_gtl_headers",
        "//tensorflow/core/lib/hash:legacy_lib_hash_all_headers",
        "//tensorflow/core/lib/histogram:legacy_lib_histogram_all_headers",
        "//tensorflow/core/lib/io:legacy_lib_io_headers",
        "//tensorflow/core/lib/math:math_util.h",
        "//tensorflow/core/lib/monitoring:legacy_lib_monitoring_lib_headers",
        "//tensorflow/core/lib/random:legacy_lib_random_headers",
        "//tensorflow/core/lib/strings:legacy_lib_string_headers",
        "//tensorflow/core/platform:lib_hdrs",
        "//tensorflow/core/util:lib_hdrs",
    ],
    visibility = ["//visibility:public"],
    deps = [
        ":lib_internal",
        "@com_google_absl//absl/container:inlined_vector",
        "@com_google_absl//absl/strings",
        "@com_google_absl//absl/types:optional",
    ],
)

# APIs defined in lib_experimental are for experimental usage and may be
# subject to change. Its visibility is limited to selected packages.
cc_library(
    name = "lib_experimental",
    hdrs = [
        "//tensorflow/core/lib/core:legacy_lib_core_threadpool_options_header",
    ],
    visibility = [
        ":experimental_access",
        "//tensorflow/cc:__pkg__",
    ],
    deps = [
        ":lib",
    ],
)

alias(
    name = "feature_util",
    actual = "//tensorflow/core/example:feature_util",
    visibility = ["//visibility:public"],
)

# DEPRECATED: use platform:stringpiece instead.
cc_library(
    name = "core_stringpiece",
    hdrs = ["//tensorflow/core/lib/core:legacy_lib_core_stringpiece_header"],
    copts = tf_copts(),
    deps = [
        "//tensorflow/core/platform:stringpiece",
    ],
)

# Test support library needed for all tests
# This is currently public, but may be made internal in the
# future.  Try to avoid depending on it.

cc_library(
    name = "test",
    testonly = 1,
    srcs = [
        "//tensorflow/core/platform:legacy_test_srcs",
    ],
    hdrs = [
        "//tensorflow/core/lib/core:legacy_lib_core_status_test_util_header",
        "//tensorflow/core/platform:test_hdrs",
        "//tensorflow/core/util:test_hdrs",
    ],
    copts = tf_copts(),
    linkopts = select({
        "//tensorflow:windows": [],
        "//conditions:default": ["-lm"],
    }),
    visibility = ["//visibility:public"],
    deps = [
        ":function_ops_op_lib",
        ":functional_ops_op_lib",
        ":lib",
        ":lib_internal",
        ":protos_all_cc",
        "//tensorflow/core/platform/default/build_config:gtest",
        "//tensorflow/core/kernels:required",
        "@com_google_googletest//:gtest",
    ] + tf_additional_test_deps(),
)

# This build rule (along with :framework_internal, :lib, and :lib_internal)
# purposefully omits the definitions of many declared symbols, which are
# included in //tensorflow:libtensorflow_framework.so. Using tf_cc_test and tf_cc_binary
# will include the necessary symbols.
tf_cuda_library(
    name = "framework",
    hdrs = [
        "//tensorflow/core/example:feature_util.h",
        "//tensorflow/core/framework:allocator.h",
        "//tensorflow/core/framework:allocator_registry.h",
        "//tensorflow/core/framework:attr_value_util.h",
        "//tensorflow/core/framework:bfloat16.h",
        "//tensorflow/core/framework:bounds_check.h",
        "//tensorflow/core/framework:cancellation.h",
        "//tensorflow/core/framework:collective.h",
        "//tensorflow/core/framework:common_shape_fns.h",
        "//tensorflow/core/framework:control_flow.h",  # TODO(josh11b): Make internal?
        "//tensorflow/core/framework:dataset.h",
        "//tensorflow/core/framework:dataset_stateful_op_allowlist.h",
        "//tensorflow/core/framework:device_base.h",
        "//tensorflow/core/framework:function.h",
        "//tensorflow/core/framework:function_handle_cache.h",
        "//tensorflow/core/framework:graph_def_util.h",
        "//tensorflow/core/framework:graph_to_functiondef.h",
        "//tensorflow/core/framework:kernel_def_builder.h",
        "//tensorflow/core/framework:kernel_def_util.h",
        "//tensorflow/core/framework:kernel_shape_util.h",
        "//tensorflow/core/framework:log_memory.h",
        "//tensorflow/core/framework:logging.h",
        "//tensorflow/core/framework:lookup_interface.h",
        "//tensorflow/core/framework:memory_types.h",
        "//tensorflow/core/framework:node_def_builder.h",
        "//tensorflow/core/framework:node_def_util.h",
        "//tensorflow/core/framework:node_properties.h",
        "//tensorflow/core/framework:numeric_op.h",
        "//tensorflow/core/framework:numeric_types.h",
        "//tensorflow/core/framework:op.h",
        "//tensorflow/core/framework:op_def_builder.h",
        "//tensorflow/core/framework:op_def_util.h",
        "//tensorflow/core/framework:op_kernel.h",
        "//tensorflow/core/framework:ops_util.h",
        "//tensorflow/core/framework:partial_tensor_shape.h",
        "//tensorflow/core/framework:queue_interface.h",
        "//tensorflow/core/framework:reader_interface.h",
        "//tensorflow/core/framework:reader_op_kernel.h",
        "//tensorflow/core/framework:register_types.h",
        "//tensorflow/core/framework:register_types_traits.h",
        "//tensorflow/core/framework:resource_mgr.h",
        "//tensorflow/core/framework:resource_op_kernel.h",
        "//tensorflow/core/framework:selective_registration.h",
        "//tensorflow/core/framework:session_state.h",
        "//tensorflow/core/framework:shape_inference.h",
        "//tensorflow/core/framework:shared_ptr_variant.h",
        "//tensorflow/core/framework:stats_aggregator.h",
        "//tensorflow/core/framework:tensor.h",
        "//tensorflow/core/framework:tensor_shape.h",
        "//tensorflow/core/framework:tensor_slice.h",
        "//tensorflow/core/framework:tensor_types.h",
        "//tensorflow/core/framework:tensor_util.h",
        "//tensorflow/core/framework:thread_factory.h",
        "//tensorflow/core/framework:tracking_allocator.h",
        "//tensorflow/core/framework:type_index.h",
        "//tensorflow/core/framework:type_traits.h",
        "//tensorflow/core/framework:typed_allocator.h",
        "//tensorflow/core/framework:types.h",
        "//tensorflow/core/framework:variant.h",
        "//tensorflow/core/framework:variant_encode_decode.h",
        "//tensorflow/core/framework:variant_op_registry.h",
        "//tensorflow/core/framework:variant_tensor_data.h",
        "//tensorflow/core/util/sparse:framework_group",
        "//tensorflow/core/util:framework_srcs",
        "//tensorflow/core/util:memmapped_file_system_hdrs",
        "//tensorflow/core/public:version.h",
    ] + if_mkl([
        "//tensorflow/core/util:mkl_util_hdrs",
    ]),
    visibility = ["//visibility:public"],
    deps = [
        ":framework_internal",
        "@com_google_absl//absl/base",
    ],
)

# TODO(gonnet): Remove this alias once all users have been moved to the actual target.
alias(
    name = "allocator",
    actual = "//tensorflow/core/framework:allocator",
    visibility = ["//visibility:public"],
)

# TODO(gonnet): Remove this alias once all users have been moved to the actual target.
alias(
    name = "allocator_registry_impl",
    actual = "//tensorflow/core/framework:allocator_registry_impl",
    visibility = ["//visibility:public"],
)

alias(
    name = "overflow",
    actual = "//tensorflow/core/util:overflow",
)

alias(
    name = "exec_on_stall",
    actual = "//tensorflow/core/util:exec_on_stall",
)

alias(
    name = "ptr_util",
    actual = "//tensorflow/core/util:ptr_util",
)

# TODO(gonnet): Remove this alias once all users have been moved to the actual target.
alias(
    name = "reader_base",
    actual = "//tensorflow/core/framework:reader_base",
    visibility = ["//visibility:public"],
)

# TODO(gonnet): Remove this alias once all users have been moved to the actual target.
alias(
    name = "op_gen_lib",
    actual = "//tensorflow/core/framework:op_gen_lib",
    visibility = ["//visibility:public"],
)

cc_library(
    name = "session_options",
    hdrs = ["//tensorflow/core/public:session_options.h"],
    visibility = ["//visibility:public"],
    deps = [
        ":lib",
        ":protos_all_cc",
    ],
)

cc_library(
    name = "framework_lite",
    hdrs = [
        "//tensorflow/core/framework:numeric_types.h",
        "//tensorflow/core/framework:tensor_types.h",
        "//tensorflow/core/framework:type_traits.h",
        "//tensorflow/core/lib/bfloat16:bfloat16.h",
        "//tensorflow/core/platform:framework_lite_hdrs",
        "//tensorflow/core/platform/default:integral_types.h",
        "//tensorflow/core/platform/default:logging.h",
    ],
    visibility = ["//visibility:public"],
    deps =
        [
            "@nsync//:nsync_cpp",
        ] + [
            "//third_party/eigen3",
            "//tensorflow/core/lib/bfloat16",
            "//tensorflow/core/platform:dynamic_annotations",
            "//tensorflow/core/platform:platform_port",
            "//tensorflow/core/platform:thread_annotations",
            "//tensorflow/core/platform:mutex",
            "//tensorflow/core/platform/default/build_config:minimal",
            "//tensorflow/core/platform:types",
        ],
)

# Generates library per group of ops.
tf_gen_op_libs(
    is_external = False,
    op_lib_names = [
        "batch_ops",
        "bitwise_ops",
        "boosted_trees_ops",
        "tensor_forest_ops",
        "candidate_sampling_ops",
        "checkpoint_ops",
        "clustering_ops",
        "collective_ops",
        "control_flow_ops",
        "count_ops",
        "ctc_ops",
        "data_flow_ops",
        "dataset_ops",
        "decode_proto_ops",
        "encode_proto_ops",
        "experimental_dataset_ops",
        "function_ops",
        "functional_ops",
        "image_ops",
        "io_ops",
        "linalg_ops",
        "list_ops",
        "map_ops",
        "lookup_ops",
        "manip_ops",
        "math_ops",
        "mkl_nn_ops",
        "nccl_ops",
        "nn_ops",
        "no_op",
        "parsing_ops",
        "random_grad",
        "random_ops",
        "special_math_ops",
        "stateful_random_ops",
        "remote_fused_graph_ops",
        "rnn_ops",
        "rpc_ops",
        "scoped_allocator_ops",
        "sdca_ops",
        "set_ops",
        "script_ops",
        "sendrecv_ops",
        "sparse_csr_matrix_ops",
        "sparse_ops",
        "spectral_ops",
        "state_ops",
        "stateless_random_ops",
        "summary_ops",
        "training_ops",
    ],
    deps = [
        ":lib",
        ":protos_all_cc",
    ],
)

tf_gen_op_libs(
    is_external = False,
    op_lib_names = [
        "logging_ops",
    ],
    deps = [
        ":lib",
        ":protos_all_cc",
        # TODO(b/162630222): remove this dependency.
        "//tensorflow/c/kernels:merge_summary_op_lib",
        "//tensorflow/c/kernels:summary_op_lib",
        "//tensorflow/c/kernels:histogram_summary_op_lib",
    ],
)

tf_gen_op_libs(
    op_lib_names = [
        "string_ops",
    ],
    deps = [
        ":lib_internal",
        ":lib_proto_parsing",
        "@com_google_absl//absl/strings",
    ],
)

tf_gen_op_libs(
    op_lib_names = [
        "array_ops",
    ],
    deps = [
        ":lib",
        ":protos_all_cc",
    ],
)

tf_gen_op_libs(
    op_lib_names = [
        "mkl_array_ops",
    ],
    deps = [":protos_all_cc"],
)

tf_gen_op_libs(
    op_lib_names = [
        "audio_ops",
    ],
    deps = [":lib"],
)

tf_gen_op_libs(
    op_lib_names = ["debug_ops"],
    deps = [":lib"],
)

tf_gen_op_libs(
    is_external = False,
    op_lib_names = [
        "resource_variable_ops",
    ],
    deps = [":lib"],
)

tf_gen_op_libs(
    op_lib_names = [
        "tpu_configuration_ops",
        "tpu_cross_replica_ops",
        "tpu_embedding_ops",
        "tpu_embedding_load_retrieve_ops",
        "tpu_functional_ops",
        "tpu_heartbeat_ops",
        "tpu_host_compute_ops",
        "tpu_infeed_ops",
        "tpu_outfeed_ops",
        "tpu_ordinal_selector_ops",
        "tpu_replication_ops",
    ],
    deps = [
        ":lib",
        ":lib_proto_parsing",
        ":protos_all_cc",
        "//tensorflow/core/protobuf/tpu:optimization_parameters_proto_cc",
        "//tensorflow/core/protobuf/tpu:tpu_embedding_configuration_proto_cc",
        "//tensorflow/core/tpu:tpu_embedding_optimization_parameters_utils",
        "//tensorflow/core/tpu:tpu_embedding_output_layout_utils",
    ],
)

# And one for all user ops
cc_library(
    name = "user_ops_op_lib",
    srcs = glob(["user_ops/**/*.cc"]),
    copts = tf_copts(),
    linkstatic = 1,
    visibility = ["//visibility:public"],
    deps = [":framework"],
    alwayslink = 1,
)

cc_library(
    name = "word2vec_ops",
    srcs = ["ops/word2vec_ops.cc"],
    linkstatic = 1,
    visibility = ["//tensorflow:internal"],
    deps = [":framework"],
    alwayslink = 1,
)

cc_library(
    name = "cudnn_rnn_ops",
    srcs = [
        "ops/cudnn_rnn_ops.cc",
    ],
    linkstatic = 1,
    visibility = ["//tensorflow:internal"],
    deps = [
        ":framework",
        ":lib",
        ":lib_internal",
        ":stream_executor",
        "//tensorflow/core/kernels:bounds_check_lib",
    ],
    alwayslink = 1,
)

tf_gen_op_libs(
    op_lib_names = [
        "cudnn_rnn_ops",
    ],
    deps = [
        ":lib",
    ],
)

cc_library(
    name = "ragged_ops",
    deps = [
        ":ragged_array_ops_op_lib",
        ":ragged_conversion_ops_op_lib",
        ":ragged_math_ops_op_lib",
    ],
)

tf_gen_op_libs(
    op_lib_names = [
        "ragged_array_ops",
        "ragged_conversion_ops",
        "ragged_math_ops",
    ],
    deps = ["//tensorflow/core/util:ragged_to_dense_util"],
)

cc_library(
    name = "ops",
    visibility = ["//visibility:public"],
    deps = [
        ":array_ops_op_lib",
        ":audio_ops_op_lib",
        ":batch_ops_op_lib",
        ":bitwise_ops_op_lib",
        ":boosted_trees_ops_op_lib",
        ":tensor_forest_ops_op_lib",
        ":candidate_sampling_ops_op_lib",
        ":checkpoint_ops_op_lib",
        ":clustering_ops_op_lib",
        ":collective_ops_op_lib",
        ":control_flow_ops_op_lib",
        ":count_ops_op_lib",
        ":ctc_ops_op_lib",
        ":cudnn_rnn_ops_op_lib",
        ":data_flow_ops_op_lib",
        ":dataset_ops_op_lib",
        ":debug_ops_op_lib",
        ":decode_proto_ops_op_lib",
        ":encode_proto_ops_op_lib",
        ":experimental_dataset_ops_op_lib",
        ":function_ops_op_lib",
        ":functional_ops_op_lib",
        ":image_ops_op_lib",
        ":io_ops_op_lib",
        ":linalg_ops_op_lib",
        ":list_ops_op_lib",
        ":map_ops_op_lib",
        ":logging_ops_op_lib",
        ":lookup_ops_op_lib",
        ":manip_ops_op_lib",
        ":math_ops_op_lib",
        ":nccl_ops_op_lib",
        ":nn_ops_op_lib",
        ":no_op_op_lib",
        ":parsing_ops_op_lib",
        ":ragged_ops",
        ":random_ops_op_lib",
        ":rnn_ops_op_lib",
        ":special_math_ops_op_lib",
        ":stateful_random_ops_op_lib",
        ":remote_fused_graph_ops_op_lib",
        ":resource_variable_ops_op_lib",
        ":rpc_ops_op_lib",
        ":scoped_allocator_ops_op_lib",
        ":script_ops_op_lib",
        ":sdca_ops_op_lib",
        ":sendrecv_ops_op_lib",
        ":set_ops_op_lib",
        ":sparse_csr_matrix_ops_op_lib",
        ":sparse_ops_op_lib",
        ":summary_ops_op_lib",
        ":spectral_ops_op_lib",
        ":state_ops_op_lib",
        ":stateless_random_ops_op_lib",
        ":string_ops_op_lib",
        ":training_ops_op_lib",
        ":user_ops_op_lib",
        ":word2vec_ops",
        "//tensorflow/c/kernels:bitcast_op_lib",
<<<<<<< HEAD
        "//tensorflow/c/kernels:merge_summary_op_lib",
=======
        "//tensorflow/c/kernels:histogram_summary_op_lib",
>>>>>>> e277d41a
        "//tensorflow/c/kernels:summary_op_lib",
        "//tensorflow/compiler/mlir/tensorflow:mlir_passthrough_op",
    ] + if_chromiumos(
        [],
        # Non-tpu platforms don't need tpu dependency. It would be best to guard
        # them by if_tpu. But there is no such flag yet.
        [
            ":tpu_configuration_ops_op_lib",
            ":tpu_cross_replica_ops_op_lib",
            ":tpu_embedding_ops_op_lib",
            ":tpu_embedding_load_retrieve_ops_op_lib",
            ":tpu_functional_ops_op_lib",
            ":tpu_heartbeat_ops_op_lib",
            ":tpu_host_compute_ops_op_lib",
            ":tpu_infeed_ops_op_lib",
            ":tpu_outfeed_ops_op_lib",
            ":tpu_ordinal_selector_ops_op_lib",
            ":tpu_replication_ops_op_lib",
            "//tensorflow/core/tpu/ops",
        ],
    ) + if_mkl([
        ":mkl_array_ops_op_lib",
        ":mkl_nn_ops_op_lib",
    ]) + if_tensorrt([
        "//tensorflow/compiler/tf2tensorrt:trt_engine_resource_ops_op_lib",
        "//tensorflow/compiler/tf2tensorrt:trt_op_libs",
    ]),
    alwayslink = 1,
)

cc_library(
    name = "array_grad",
    srcs = ["ops/array_grad.cc"],
    linkstatic = 1,  # Needed since alwayslink is broken in bazel b/27630669
    visibility = ["//visibility:public"],
    deps = [
        ":array_ops_op_lib",
        ":framework",
        ":lib",
        "//tensorflow/c/kernels:bitcast_op_lib",
    ],
    alwayslink = 1,
)

cc_library(
    name = "functional_grad",
    srcs = ["ops/functional_grad.cc"],
    linkstatic = 1,  # Needed since alwayslink is broken in bazel b/27630669
    visibility = ["//visibility:public"],
    deps = [
        ":framework",
        ":functional_ops_op_lib",
        ":lib",
    ],
    alwayslink = 1,
)

cc_library(
    name = "math_grad",
    srcs = [
        "ops/math_grad.cc",
        "ops/random_grad.cc",
        "ops/stateless_random_grad.cc",
    ],
    linkstatic = 1,  # Needed since alwayslink is broken in bazel b/27630669
    visibility = ["//visibility:public"],
    deps = [
        ":framework",
        ":lib",
        ":math_ops_op_lib",
        ":protos_all_cc",
    ],
    alwayslink = 1,
)

cc_library(
    name = "nn_grad",
    srcs = ["ops/nn_grad.cc"],
    linkstatic = 1,  # Needed since alwayslink is broken in bazel b/27630669
    visibility = ["//visibility:public"],
    deps = [
        ":framework",
        ":lib",
        ":nn_ops_op_lib",
    ] + if_mkl([
        ":mkl_nn_ops_op_lib",
    ]),
    alwayslink = 1,
)

alias(
    name = "core_cpu",
    actual = "//tensorflow/core/common_runtime:core_cpu",
    visibility = ["//visibility:public"],
)

alias(
    name = "core",
    actual =
        "//tensorflow/core/common_runtime:core",
    visibility = ["//visibility:public"],
)

# This includes implementations of all kernels built into TensorFlow.
cc_library(
    name = "all_kernels_impl",
    visibility = [":__subpackages__"],
    deps = [
        "//tensorflow/c/kernels:histogram_summary_op",
        "//tensorflow/c/kernels:summary_op",
        "//tensorflow/c/kernels:bitcast_op",
        "//tensorflow/c/kernels:merge_summary_op",
        "//tensorflow/core/kernels:array",
        "//tensorflow/core/kernels:audio",
        "//tensorflow/core/kernels:batch_kernels",
        "//tensorflow/core/kernels:bincount_op",
        "//tensorflow/core/kernels:boosted_trees_ops",
        "//tensorflow/core/kernels:tensor_forest_ops",
        "//tensorflow/core/kernels:candidate_sampler_ops",
        "//tensorflow/core/kernels:checkpoint_ops",
        "//tensorflow/core/kernels:clustering_ops",
        "//tensorflow/core/kernels:collective_ops",
        "//tensorflow/core/kernels:constant_op",
        "//tensorflow/core/kernels:control_flow_ops",
        "//tensorflow/core/kernels:count_ops",
        "//tensorflow/core/kernels:ctc_ops",
        "//tensorflow/core/kernels:data_flow",
        "//tensorflow/core/kernels:decode_proto_op",
        "//tensorflow/core/kernels:encode_proto_op",
        "//tensorflow/core/kernels:fact_op",
        "//tensorflow/core/kernels:fake_quant_ops",
        "//tensorflow/core/kernels:function_ops",
        "//tensorflow/core/kernels:functional_ops",
        "//tensorflow/core/kernels:grappler",
        "//tensorflow/core/kernels:histogram_op",
        "//tensorflow/core/kernels:io",
        "//tensorflow/core/kernels:lookup",
        "//tensorflow/core/kernels:logging",
        "//tensorflow/core/kernels:manip",
        "//tensorflow/core/kernels:math",
        "//tensorflow/core/kernels:multinomial_op",
        "//tensorflow/core/kernels:mutex_ops",
        "//tensorflow/core/kernels:nn",
        "//tensorflow/core/kernels:parameterized_truncated_normal_op",
        "//tensorflow/core/kernels:parsing",
        "//tensorflow/core/kernels:partitioned_function_ops",
        "//tensorflow/core/kernels:pooling_ops",
        "//tensorflow/core/kernels:quantized_ops",
        "//tensorflow/core/kernels:ragged_ops",
        "//tensorflow/core/kernels:random_ops",
        "//tensorflow/core/kernels:stateful_random_ops",
        "//tensorflow/core/kernels:random_binomial_op",
        "//tensorflow/core/kernels:random_poisson_op",
        "//tensorflow/core/kernels:remote_fused_graph_ops",
        "//tensorflow/core/kernels:required",
        "//tensorflow/core/kernels:resource_variable_ops",
        "//tensorflow/core/kernels:rnn_ops",
        "//tensorflow/core/kernels:rpc_op",
        "//tensorflow/core/kernels:scoped_allocator_ops",
        "//tensorflow/core/kernels:sdca_ops",
        "//tensorflow/core/kernels:searchsorted_op",
        "//tensorflow/core/kernels:set_kernels",
        "//tensorflow/core/kernels:sparse",
        "//tensorflow/core/kernels:state",
        "//tensorflow/core/kernels:stateless_random_ops",
        "//tensorflow/core/kernels:string",
        "//tensorflow/core/kernels:summary_kernels",
        "//tensorflow/core/kernels:training_ops",
        "//tensorflow/core/kernels:word2vec_kernels",
        "//tensorflow/core/kernels/linalg:linalg",
        "//tensorflow/core/kernels/image:image",
        "//tensorflow/core/kernels/sparse:kernels",
    ] + if_not_windows([
        "//tensorflow/core/kernels/neon:neon_depthwise_conv_op",
    ]) + if_mkl([
        "//tensorflow/core/kernels/mkl:mkl_aggregate_ops",
        "//tensorflow/core/kernels/mkl:mkl_concat_op",
        "//tensorflow/core/kernels/mkl:mkl_dequantize_op",
        "//tensorflow/core/kernels/mkl:mkl_conv_op",
        "//tensorflow/core/kernels/mkl:mkl_cwise_ops_common",
        "//tensorflow/core/kernels/mkl:mkl_fused_batch_norm_op",
        "//tensorflow/core/kernels/mkl:mkl_identity_op",
        "//tensorflow/core/kernels/mkl:mkl_input_conversion_op",
        "//tensorflow/core/kernels/mkl:mkl_lrn_op",
        "//tensorflow/core/kernels/mkl:mkl_pooling_ops",
        "//tensorflow/core/kernels/mkl:mkl_qmatmul_op",
        "//tensorflow/core/kernels/mkl:mkl_requantize_ops",
        "//tensorflow/core/kernels/mkl:mkl_quantize_op",
        "//tensorflow/core/kernels/mkl:mkl_relu_op",
        "//tensorflow/core/kernels/mkl:mkl_reshape_op",
        "//tensorflow/core/kernels/mkl:mkl_slice_op",
        "//tensorflow/core/kernels/mkl:mkl_softmax_op",
        "//tensorflow/core/kernels/mkl:mkl_transpose_op",
        "//tensorflow/core/kernels/mkl:mkl_batch_matmul_op",
        "//tensorflow/core/kernels/mkl:mkl_matmul_op",
        "//tensorflow/core/kernels/mkl:mkl_tfconv_op",
        "//tensorflow/core/kernels/mkl:mkl_tmp_bf16_ops",
    ]) + if_cuda_or_rocm([
        "//tensorflow/core/kernels:cudnn_rnn_kernels",
    ]) + if_cuda([
        "//tensorflow/core/grappler/optimizers:gpu_swapping_kernels",
        "//tensorflow/core/grappler/optimizers:gpu_swapping_ops",
    ]) + if_nccl([
        "//tensorflow/core/kernels:nccl_kernels",
    ]) + if_tensorrt([
        "//tensorflow/compiler/tf2tensorrt:trt_engine_resource_op_kernels",
        "//tensorflow/compiler/tf2tensorrt:trt_op_kernels",
    ]) + if_tpu([
        "//tensorflow/core/tpu/kernels",
    ]),
)

cc_library(
    name = "dynamic_kernels_impl",
    visibility = [":__subpackages__"],
    deps = [
        "//tensorflow/core/kernels:sobol_op",
    ],
)

cc_library(
    name = "all_kernels",
    visibility = ["//visibility:public"],
    deps = if_dynamic_kernels(
        [],
        otherwise = [":dynamic_kernels_impl"],
    ) + [
        # TODO(gunan): Split this up and load the resulting kernels dynamically once
        # the dependency issues are resolved.
        ":all_kernels_impl",
        # TODO(gunan): Work on the API between these and rest of TF and make
        # these also dynamically loading.
        "//tensorflow/core/kernels:dataset_ops",  # Depends on grappler
        "//tensorflow/core/kernels:list_kernels",  # Depends on variant_op_registry.h
        "//tensorflow/core/kernels:map_kernels",
        "//tensorflow/core/kernels:tensor_map",
    ],
)

tf_cuda_library(
    name = "tensorflow_opensource",
    copts = tf_copts(),
    visibility = ["//visibility:public"],
    deps = [
        ":all_kernels",
        ":core",
        ":direct_session",
        ":example_parser_configuration",
        ":gpu_runtime",
        ":lib",
        ":ops",
    ] + tensorflow_opensource_extra_deps(),
)

cc_library(
    name = "tensorflow",
    visibility = ["//visibility:public"],
    deps = [
        ":tensorflow_opensource",
        "//tensorflow/core/platform/default/build_config:tensorflow_platform_specific",
    ],
)

cc_library(
    name = "distributed_tensorflow_dependencies",
    visibility = ["//visibility:public"],
    deps = [
        "//tensorflow/core/distributed_runtime/rpc:grpc_session",
        "//tensorflow/core/kernels:data_service_ops",
    ],
)

cc_library(
    name = "testlib_kernels_impl",
    deps = [
        "//tensorflow/core/kernels:aggregate_ops",
        "//tensorflow/core/kernels:bcast_ops",
        "//tensorflow/core/kernels:cast_op",
        "//tensorflow/core/kernels:constant_op",
        "//tensorflow/core/kernels:identity_op",
        "//tensorflow/core/kernels:random_ops",
        "//tensorflow/core/kernels:reduction_ops",
        "//tensorflow/core/kernels:reshape_op",
    ],
)

# Test support library needed for higher-level (TensorFlow-specific) tests
cc_library(
    name = "testlib",
    testonly = 1,
    srcs = [
        "//tensorflow/core/common_runtime:testlib_srcs",
        "//tensorflow/core/graph:testlib_srcs",
    ],
    hdrs = [
        "//tensorflow/core/common_runtime:testlib_headers",
        "//tensorflow/core/graph:testlib_headers",
        # TODO(josh11b): Drop this once users are depending on
        # kernels:ops_testutil instead.
        "//tensorflow/core/kernels:ops_testutil.h",
        # TODO(gonnet): Stop exporting these headers once users depend on
        # the tensorflow/core/framework:* targets directly.
        "//tensorflow/core/framework:shape_inference_testutil.h",
        "//tensorflow/core/framework:tensor_testutil.h",
        "//tensorflow/core/framework:fake_input.h",
        "//tensorflow/core/framework:function_testlib.h",
    ],
    copts = tf_copts(),
    visibility = ["//visibility:public"],
    deps = [
        ":core_cpu",
        ":core_cpu_internal",
        ":core_cpu_lib",
        ":framework",
        ":framework_internal",
        ":lib",
        ":lib_internal",
        ":ops",
        ":protos_all_cc",
        ":test",
        ":testlib_ops",
        # TODO(gunan): resolve dependency issues and load these kernels dynamically.
        ":testlib_kernels_impl",
        "//tensorflow/cc:scope",
        "//tensorflow/core/framework:fake_input",
        "//tensorflow/core/framework:function_testlib",
        "//tensorflow/core/framework:shape_inference_testutil",
        "//tensorflow/core/framework:tensor_testutil",
        "//tensorflow/core/kernels:ops_testutil",
        "//tensorflow/core/kernels:ops_util",
    ],
)

alias(
    name = "testlib_ops",
    testonly = 1,
    actual =
        "//tensorflow/core/common_runtime:testlib_ops",
)

# This is a link-only library to provide a DirectSession
# implementation of the Session interface.
tf_cuda_library(
    name = "direct_session",
    copts = tf_copts(),
    linkstatic = 1,
    visibility = ["//visibility:public"],
    deps = [
        "//tensorflow/core/common_runtime:direct_session_internal",
    ],
    alwayslink = 1,
)

# -----------------------------------------------------------------------------
# MKL targets
alias(
    name = "mkl_graph_util",
    actual = "//tensorflow/core/graph:mkl_graph_util",
)

# -----------------------------------------------------------------------------
# Public Android targets

# List of protos we want on android
filegroup(
    name = "android_proto_srcs",
    srcs = CORE_PROTO_SRCS,
    visibility = ["//visibility:public"],
)

# Sources required to build the TensorFlow framework without the runtime on
# mobile platforms. This is essentially the sources required to build
# tensorflow/core/framework:tensor without using granular targets.
filegroup(
    name = "mobile_srcs_no_runtime",
    srcs = [
        "//tensorflow/compiler/jit:mobile_srcs_no_runtime",
        "//tensorflow/core/example:mobile_srcs_no_runtime",
        "//tensorflow/core/framework:attr_value_proto_text_srcs",
        "//tensorflow/core/framework:mobile_srcs_no_runtime",
        "//tensorflow/core/lib/bfloat16:mobile_srcs_no_runtime",
        "//tensorflow/core/lib/core:mobile_srcs_no_runtime",
        "//tensorflow/core/lib/gtl:mobile_srcs_no_runtime",
        "//tensorflow/core/lib/hash:mobile_srcs_no_runtime",
        "//tensorflow/core/lib/strings:mobile_srcs_no_runtime",
        "//tensorflow/core/platform:mobile_srcs_no_runtime",
        "//tensorflow/core/public:mobile_srcs_no_runtime",
        "//tensorflow/core/util:mobile_srcs_no_runtime",
        "//tensorflow/core/util/ctc:mobile_srcs",
    ] + glob(
        [
            "client/**/*.cc",
        ],
        exclude = [
            "**/*test.*",
            "**/*testutil*",
            "**/*testlib*",
            "**/*main.cc",
        ],
    ),
    visibility = ["//visibility:private"],
)

# Sources required to build the TensorFlow framework with runtime on
# mobile platforms without granular targets. It is assumed that the source
# files in tensorflow/core:mobile_srcs_no_runtime have been compiled
# separately and are linked in as a dependency.
filegroup(
    name = "mobile_srcs_only_runtime",
    srcs = [
        # Sources for which we do not yet have granular targets.
        "//tensorflow/c/eager:srcs",
        "//tensorflow/c:srcs",
        "//tensorflow/core/common_runtime:mobile_srcs_only_runtime",
        "//tensorflow/core/common_runtime/eager:srcs",
        "//tensorflow/core/framework:mobile_srcs_only_runtime",
        "//tensorflow/core/graph:mobile_srcs_only_runtime",
        "//tensorflow/core/kernels:mobile_srcs",
        "//tensorflow/core/lib/io:mobile_srcs_only_runtime",
        "//tensorflow/core/profiler:mobile_srcs",
        "//tensorflow/core/public:mobile_srcs_only_runtime",
        "//tensorflow/core/util/sparse:mobile_srcs_only_runtime",
        "//tensorflow/core/util/tensor_bundle:mobile_srcs",
        "//tensorflow/core/util:mobile_srcs_only_runtime",

        # Sources for which we already have granular targets.
        "//tensorflow/core/lib/core:mobile_srcs_only_runtime",
        "//tensorflow/core/lib/gtl:mobile_srcs_only_runtime",
        "//tensorflow/core/lib/hash:mobile_srcs_only_runtime",
        "//tensorflow/core/lib/histogram:mobile_srcs_only_runtime",
        "//tensorflow/core/lib/math:mobile_srcs_only_runtime",
        "//tensorflow/core/lib/monitoring:mobile_srcs_only_runtime",
        "//tensorflow/core/lib/random:mobile_srcs_only_runtime",
        "//tensorflow/core/lib/strings:mobile_srcs_only_runtime",
        "//tensorflow/core/platform:mobile_srcs_only_runtime",
    ] + glob(
        [
            "lib/wav/*.cc",
            "lib/wav/*.h",
        ],
        exclude = [
            "**/*test.*",
            "**/*testutil*",
            "**/*testlib*",
            "**/*main.cc",
        ],
    ),
    visibility = ["//visibility:public"],
)

filegroup(
    name = "mobile_srcs",
    srcs = [
        ":mobile_srcs_no_runtime",
        ":mobile_srcs_only_runtime",
    ],
    visibility = ["//visibility:public"],
)

alias(
    name = "android_srcs",
    actual = ":mobile_srcs",
    visibility = ["//visibility:public"],
)

# Native library support for mobile applications.  Does not contain
# operators, use :portable_tensorflow_lib if you want full operator
# support.
#
# If you just need TensorFlow types, e.g. Tensors, use
# :portable_tensorflow_lib_lite_no_runtime.
#
# These targets link against either full or lite protos depending
# on the bazel define TENSORFLOW_PROTOS=full/lite respectively.
#
# Compiles to a trivial library on non-mobile to prevent irrelevant
# build errors. If not building this e.g. as part of an android_binary,
# a command such as the following must be used:
# bazel build -c opt tensorflow/core:android_tensorflow_lib \
# --define=TENSORFLOW_PROTOS=lite \
# --crosstool_top=//external:android/crosstool \
# --cpu=armeabi-v7a \
# --host_crosstool_top=@bazel_tools//tools/cpp:toolchain
cc_library(
    name = "portable_tensorflow_lib_lite",
    srcs = if_mobile([":mobile_srcs"]),
    copts = tf_copts(android_optimization_level_override = None) + tf_opts_nortti_if_lite_protos() + if_ios(["-Os"]),
    defines = ["SUPPORT_SELECTIVE_REGISTRATION"] + if_chromiumos(["IS_MOBILE_PLATFORM"]) + tf_defines_nortti_if_lite_protos(),
    linkopts = if_android(["-lz"]) + if_ios(["-lz"]),
    tags = [
        "manual",
        "notap",
    ],
    visibility = ["//visibility:public"],
    deps = [
        "//tensorflow/core/util:stats_calculator_portable",
        "//tensorflow/core:mobile_additional_lib_deps",
    ] + tf_portable_proto_lib() + tf_portable_deps_no_runtime(),
    alwayslink = 1,
)

alias(
    name = "android_tensorflow_lib_lite",
    actual = ":portable_tensorflow_lib_lite",
    visibility = ["//visibility:public"],
)

alias(
    name = "android_tensorflow_lib_lite_nortti",
    actual = ":portable_tensorflow_lib_lite",
    visibility = ["//visibility:public"],
)

alias(
    name = "android_tensorflow_lib_lite_nortti_lite_protos",
    actual = ":portable_tensorflow_lib_lite",
    visibility = ["//visibility:public"],
)

cc_library(
    name = "mobile_additional_lib_deps",
    deps = tf_additional_lib_deps() + [
        ":platform_base",
        "@com_google_absl//absl/container:flat_hash_map",
        "@com_google_absl//absl/container:flat_hash_set",
        "@com_google_absl//absl/strings",
    ],
)

alias(
    name = "ios_tensorflow_lib_lite",
    actual = ":portable_tensorflow_lib_lite",
    visibility = ["//visibility:public"],
)

# Full TensorFlow library with operator support. Use this unless reducing
# binary size (by packaging a reduced operator set) is a concern.
alias(
    name = "android_tensorflow_lib",
    actual = ":portable_tensorflow_lib",
    visibility = ["//visibility:public"],
)

alias(
    name = "ios_tensorflow_lib",
    actual = ":portable_tensorflow_lib",
    visibility = ["//visibility:public"],
)

cc_library(
    name = "portable_tensorflow_lib",
    srcs = if_mobile([":portable_op_registrations_and_gradients"]),
    copts = tf_copts() + tf_opts_nortti_if_lite_protos() + if_ios(["-Os"]),
    features = tf_features_nomodules_if_mobile(),
    tags = [
        "manual",
        "notap",
    ],
    visibility = ["//visibility:public"],
    deps = [
        ":portable_tensorflow_lib_lite",
        ":protos_all_cc_impl",
        "//tensorflow/core/kernels:portable_tensorflow_kernels",
        "//third_party/eigen3",
        "@com_google_protobuf//:protobuf",
    ],
    alwayslink = 1,
)

alias(
    name = "android_op_registrations_and_gradients",
    actual = ":portable_op_registrations_and_gradients",
    visibility = ["//visibility:public"],
)

filegroup(
    name = "portable_op_registrations_and_gradients",
    srcs = ["//tensorflow/c/kernels:android_all_ops"] + glob(
        [
            "ops/**/*.cc",
            "ops/**/*.h",
        ],
        exclude = [
            "**/*test.cc",
            "**/*testutil*",
            "**/*testlib*",
            "**/*main.cc",
            "**/tpu_*",
        ],
    ),
    visibility = ["//visibility:public"],
)

filegroup(
    name = "android_test_srcs",
    testonly = 1,
    # TODO(andrewharp/nhua):
    # make more test-related sources portable e.g. "//tensorflow/core/platform:test.cc",
    srcs = tf_portable_full_lite_protos(
        full = [
            "//tensorflow/core/framework:android_test_hdrs",
            "//tensorflow/core/framework:android_test_srcs",
            "//tensorflow/core/platform:android_test_srcs",
            "//tensorflow/core/util:android_test_srcs",
        ],
        lite = [
            "//tensorflow/core/framework:android_test_hdrs",
            "//tensorflow/core/framework:android_test_srcs_no_core",
            "//tensorflow/core/platform:android_test_srcs",
            "//tensorflow/core/util:android_test_srcs",
        ],
    ),
    visibility = ["//visibility:public"],
)

# This is like android_test_srcs, minus the things that are already in mobile_srcs.
filegroup(
    name = "android_test_srcs_no_core",
    testonly = 1,
    srcs = [
        "//tensorflow/core/framework:android_test_hdrs",
        "//tensorflow/core/framework:android_test_srcs_no_core",
        "//tensorflow/core/platform:android_test_srcs",
        "//tensorflow/core/util:android_test_srcs",
    ],
    visibility = ["//visibility:public"],
)

# Portable library providing testing functionality for TensorFlow.
alias(
    name = "android_tensorflow_test_lib",
    actual = ":portable_tensorflow_test_lib",
    visibility = ["//visibility:public"],
)

alias(
    name = "ios_tensorflow_test_lib",
    actual = ":portable_tensorflow_test_lib",
    visibility = ["//visibility:public"],
)

cc_library(
    name = "portable_tensorflow_test_lib",
    testonly = 1,
    srcs = if_mobile([
        ":android_test_srcs_no_core",
    ]),
    hdrs = [
        "//tensorflow/core/framework:android_test_hdrs",
        "//tensorflow/core/util:android_test_hdrs",
    ],
    copts = tf_copts(android_optimization_level_override = None) + if_ios(["-Os"]),
    features = tf_features_nomodules_if_mobile() + tf_opts_nortti_if_lite_protos(),
    tags = [
        "manual",
        "notap",
    ],
    visibility = ["//visibility:public"],
    deps = [
        ":portable_tensorflow_lib",
        ":protos_all_cc",
        "//tensorflow/core/kernels:portable_tensorflow_kernels",
        "//tensorflow/core/platform/default/build_config:gtest",
        "//third_party/eigen3",
    ],
)

# -----------------------------------------------------------------------------
# Libraries with GPU facilities that are useful for writing kernels.
cc_library(
    name = "gpu_lib",
    visibility = ["//visibility:public"],
    deps = [
        "//tensorflow/core/common_runtime/gpu:gpu_lib",
    ],
)

alias(
    name = "gpu_headers_lib",
    actual =
        "//tensorflow/core/common_runtime/gpu:gpu_headers_lib",
    visibility = ["//visibility:public"],
)

alias(
    name = "cuda",
    actual = "//tensorflow/core/common_runtime/gpu:cuda",
    visibility = ["//visibility:public"],
)

# -----------------------------------------------------------------------------
# Clif-related proto libraries.

# The following targets will be moved to core/example. The aliases are only temporary
# since moving existing users will require several CLs over several projects.
[
    [
        alias(
            name = "example_%s_pyclif%s" % (proto_name, target_suffix),
            actual = "//tensorflow/core/example:%s_pyclif%s" % (proto_name, target_suffix),
            visibility = ["//visibility:public"],
        )
        for target_suffix in [
            "",
            "_pb2",
        ]
    ]
    for proto_name in [
        "example",
        "feature",
    ]
]

# The following targets will be moved to core/protobuf. The aliases are only temporary
# since moving existing users will require several CLs over several projects.
[
    [
        alias(
            name = "protobuf_%s_pyclif%s" % (proto_name, target_suffix),
            actual = "//tensorflow/core/protobuf:%s_pyclif%s" % (proto_name, target_suffix),
            visibility = ["//visibility:public"],
        )
        for target_suffix in [
            "",
            "_pb2",
        ]
    ]
    for proto_name in [
        "config",
        "device_properties",
        "graph_debug_info",
        "meta_graph",
        "saved_model",
    ]
]

# -----------------------------------------------------------------------------
# Internal targets

alias(
    name = "autotuning_proto",
    actual = "//tensorflow/core/protobuf:autotuning_proto",
    visibility = [
        "//tensorflow:internal",
    ],
)

alias(
    name = "autotuning_proto_cc",
    actual = "//tensorflow/core/protobuf:autotuning_proto_cc",
    visibility = [
        "//tensorflow:internal",
    ],
)

alias(
    name = "conv_autotuning_proto",
    actual = "//tensorflow/core/protobuf:conv_autotuning_proto",
    visibility = [
        "//tensorflow:internal",
    ],
)

alias(
    name = "conv_autotuning_proto_cc",
    actual = "//tensorflow/core/protobuf:conv_autotuning_proto_cc",
    visibility = [
        "//tensorflow:internal",
    ],
)

alias(
    name = "worker_proto_cc",
    actual = "//tensorflow/core/protobuf:worker_proto_cc",
    visibility = [
        "//tensorflow:internal",
    ],
)

alias(
    name = "worker_service_proto_cc",
    actual = "//tensorflow/core/protobuf:worker_service_proto_cc",
    visibility = [
        "//tensorflow:internal",
    ],
)

alias(
    name = "master_proto_cc",
    actual = "//tensorflow/core/protobuf:master_proto_cc",
    visibility = [
        "//learning/brain/frameworks/uptc:__subpackages__",
        "//tensorflow:internal",
    ],
)

alias(
    name = "master_service_proto_cc",
    actual = "//tensorflow/core/protobuf:master_service_proto_cc",
    visibility = [
        "//tensorflow:internal",
    ],
)

alias(
    name = "eager_service_proto_cc",
    actual = "//tensorflow/core/protobuf:eager_service_proto_cc",
    visibility = [
        "//tensorflow:internal",
    ],
)

filegroup(
    name = "lib_internal_private_headers",
    srcs = [
        "//tensorflow/core/framework:resource_handle.h",
        "//tensorflow/core/platform:legacy_lib_internal_headers",
        "//tensorflow/core/platform:lib_internal_private_hdrs",
        "//tensorflow/core/lib/bfloat16:bfloat16.h",
        "//tensorflow/core/lib/core:legacy_lib_core_all_headers",
        "//tensorflow/core/lib/gtl:legacy_lib_gtl_all_headers",
        "//tensorflow/core/lib/histogram:legacy_lib_histogram_all_headers",
        "//tensorflow/core/lib/hash:legacy_lib_hash_all_headers",
        "//tensorflow/core/lib/monitoring:legacy_lib_monitoring_all_headers",
        "//tensorflow/core/lib/io:legacy_lib_io_all_headers",
        "//tensorflow/core/lib/random:legacy_lib_random_all_headers",
        "//tensorflow/core/lib/strings:legacy_lib_strings_all_headers",
        "//tensorflow/core/lib/math:math_util.h",
    ] + glob(
        [
            "lib/**/*.h",
        ],
        exclude = [
            "**/*test*",
            "lib/gif/**/*",
            "lib/jpeg/**/*",
            "lib/png/**/*",
        ],
    ),
    visibility = ["//visibility:private"],
)

filegroup(
    name = "lib_internal_public_headers",
    srcs = [
        "lib/wav/wav_io.h",
        "//tensorflow/core/lib/core:legacy_lib_internal_core_headers",
        "//tensorflow/core/lib/gtl:legacy_lib_internal_public_gtl_headers",
        "//tensorflow/core/lib/hash:legacy_lib_internal_public_headers",
        "//tensorflow/core/lib/io:legacy_lib_internal_public_headers",
        "//tensorflow/core/lib/llvm_rtti:legacy_lib_core_all_headers",
        "//tensorflow/core/lib/monitoring:legacy_lib_monitoring_lib_internal_public_headers",
        "//tensorflow/core/lib/random:legacy_lib_internal_public_random_headers",
        "//tensorflow/core/lib/strings:legacy_lib_internal_public_string_headers",
        "//tensorflow/core/platform:legacy_platform_lib_hdrs",
        "//tensorflow/core/platform:lib_internal_public_hdrs",
        "//tensorflow/core/util:lib_internal_public_hdrs",
    ],
    visibility = ["//visibility:private"],
)

cc_library(
    name = "lib_internal",
    srcs = [":lib_internal_private_headers"],
    hdrs = [":lib_internal_public_headers"],
    copts = tf_copts(),
    linkopts = select({
        "//tensorflow:freebsd": [],
        "//tensorflow:windows": [],
        "//tensorflow:android": [],
        "//conditions:default": [
            "-ldl",
            "-lpthread",
        ],
    }),
    deps = tf_additional_lib_deps() + [
        "@com_google_absl//absl/meta:type_traits",
        "@com_google_absl//absl/strings",
        "//third_party/eigen3",
        "@com_google_absl//absl/base:core_headers",
        "//tensorflow/core/platform/default/build_config:platformlib",
    ] + if_static([":lib_internal_impl"]),
)

# Until we can ditch config=monolithic on windows, we have to provide an always
# headers only library for pybind rules to depend on.
cc_library(
    name = "lib_headers_for_pybind",
    srcs = [":lib_internal_private_headers"],
    hdrs = [":lib_internal_public_headers"],
    copts = tf_copts(),
    linkopts = select({
        "//tensorflow:freebsd": [],
        "//tensorflow:windows": [],
        "//tensorflow:android": [],
        "//conditions:default": [
            "-ldl",
            "-lpthread",
        ],
    }),
    visibility = ["//tensorflow/python:__pkg__"],
    deps = tf_additional_lib_deps() + [
        "@com_google_absl//absl/meta:type_traits",
        "@com_google_absl//absl/strings",
        "//third_party/eigen3",
        "@com_google_absl//absl/base:core_headers",
        "//tensorflow/core/platform/default/build_config:platformlib",
    ],
)

cc_library(
    name = "lib_internal_impl",
    srcs = [
        ":lib_internal_private_headers",
        "//tensorflow/core/platform:legacy_lib_internal_srcs",
    ] + glob(
        [
            "lib/**/*.cc",
        ],
        exclude = [
            "**/*test*",
            "framework/variant.cc",
            "lib/gif/**/*",
            "lib/jpeg/**/*",
            "lib/png/**/*",
        ],
    ),
    hdrs = [":lib_internal_public_headers"],
    copts = tf_copts(),
    deps = tf_additional_lib_deps() + [
        ":core_stringpiece",
        ":lib_proto_parsing",
        "@com_google_absl//absl/memory",
        "@com_google_absl//absl/strings",
        "//third_party/eigen3",
        "//tensorflow/core/lib/bfloat16",
        "//tensorflow/core/lib/core:arena",
        "//tensorflow/core/lib/core:bitmap",
        "//tensorflow/core/lib/core:blocking_counter",
        "//tensorflow/core/lib/core:bits",
        "//tensorflow/core/lib/core:coding",
        "//tensorflow/core/lib/core:errors",
        "//tensorflow/core/lib/core:notification",
        "//tensorflow/core/lib/core:raw_coding",
        "//tensorflow/core/lib/core:refcount",
        "//tensorflow/core/lib/core:status",
        "//tensorflow/core/lib/core:stringpiece",
        "//tensorflow/core/lib/core:threadpool",
        "//tensorflow/core/lib/core:threadpool_interface",
        "//tensorflow/core/lib/core:threadpool_options",
        "//tensorflow/core/lib/gtl:array_slice",
        "//tensorflow/core/lib/gtl:cleanup",
        "//tensorflow/core/lib/gtl:compactptrset",
        "//tensorflow/core/lib/gtl:edit_distance",
        "//tensorflow/core/lib/gtl:flatmap",
        "//tensorflow/core/lib/gtl:flatrep",
        "//tensorflow/core/lib/gtl:flatset",
        "//tensorflow/core/lib/gtl:inlined_vector",
        "//tensorflow/core/lib/gtl:int_type",
        "//tensorflow/core/lib/gtl:iterator_range",
        "//tensorflow/core/lib/gtl:manual_constructor",
        "//tensorflow/core/lib/gtl:map_util",
        "//tensorflow/core/lib/gtl:optional",
        "//tensorflow/core/lib/gtl:priority_queue_util",
        "//tensorflow/core/lib/gtl:top_n",
        "//tensorflow/core/lib/hash:crc32c",
        "//tensorflow/core/lib/hash",
        "//tensorflow/core/lib/histogram",
        "//tensorflow/core/lib/io:block",
        "//tensorflow/core/lib/io:buffered_inputstream",
        "//tensorflow/core/lib/io:compression",
        "//tensorflow/core/lib/io:inputbuffer",
        "//tensorflow/core/lib/io:inputstream_interface",
        "//tensorflow/core/lib/io:iterator",
        "//tensorflow/core/lib/io:path",
        "//tensorflow/core/lib/io:proto_encode_helper",
        "//tensorflow/core/lib/io:random_inputstream",
        "//tensorflow/core/lib/io:record_reader",
        "//tensorflow/core/lib/io:record_writer",
        "//tensorflow/core/lib/io:snappy_compression_options",
        "//tensorflow/core/lib/io:snappy_inputbuffer",
        "//tensorflow/core/lib/io:snappy_inputstream",
        "//tensorflow/core/lib/io:snappy_outputbuffer",
        "//tensorflow/core/lib/io:table",
        "//tensorflow/core/lib/io:table_options",
        "//tensorflow/core/lib/io:zlib_compression_options",
        "//tensorflow/core/lib/io:zlib_inputstream",
        "//tensorflow/core/lib/io:zlib_outputbuffer",
        "//tensorflow/core/lib/math:math_util",
        "//tensorflow/core/lib/monitoring:collected_metrics",
        "//tensorflow/core/lib/monitoring:collection_registry",
        "//tensorflow/core/lib/monitoring:counter",
        "//tensorflow/core/lib/monitoring:gauge",
        "//tensorflow/core/lib/monitoring:metric_def",
        "//tensorflow/core/lib/monitoring:mobile_counter",
        "//tensorflow/core/lib/monitoring:mobile_gauge",
        "//tensorflow/core/lib/monitoring:mobile_percentile_sampler",
        "//tensorflow/core/lib/monitoring:mobile_sampler",
        "//tensorflow/core/lib/monitoring:percentile_sampler",
        "//tensorflow/core/lib/monitoring:sampler",
        "//tensorflow/core/lib/monitoring:timed",
        "//tensorflow/core/lib/random:exact_uniform_int",
        "//tensorflow/core/lib/random:philox",
        "//tensorflow/core/lib/random:philox_random",
        "//tensorflow/core/lib/random",
        "//tensorflow/core/lib/random:weighted_picker",
        "//tensorflow/core/lib/strings:base64",
        "//tensorflow/core/lib/strings:numbers",
        "//tensorflow/core/lib/strings:ordered_code",
        "//tensorflow/core/lib/strings:proto_serialization",
        "//tensorflow/core/lib/strings:proto_text_util",
        "//tensorflow/core/lib/strings:scanner",
        "//tensorflow/core/lib/strings:str_util",
        "//tensorflow/core/lib/strings:strcat",
        "//tensorflow/core/lib/strings:stringprintf",
        "//tensorflow/core/platform:abi",
        "//tensorflow/core/platform:base64",
        "//tensorflow/core/platform:blocking_counter",
        "//tensorflow/core/platform:casts",
        "//tensorflow/core/platform:coding",
        "//tensorflow/core/platform:context",
        "//tensorflow/core/platform:cord",
        "//tensorflow/core/platform:cpu_feature_guard",
        "//tensorflow/core/platform:denormal",
        "//tensorflow/core/platform:dynamic_annotations",
        "//tensorflow/core/platform:env",
        "//tensorflow/core/platform:error",
        "//tensorflow/core/platform:errors",
        "//tensorflow/core/platform:file_statistics",
        "//tensorflow/core/platform:fingerprint",
        "//tensorflow/core/platform:hash",
        "//tensorflow/core/platform:load_library",
        "//tensorflow/core/platform:logger",
        "//tensorflow/core/platform:mutex",
        "//tensorflow/core/platform:notification",
        "//tensorflow/core/platform:net",
        "//tensorflow/core/platform:null_file_system",
        "//tensorflow/core/platform:numbers",
        "//tensorflow/core/platform:path",
        "//tensorflow/core/platform:platform_port",
        "//tensorflow/core/platform:platform_strings",
        "//tensorflow/core/platform:prefetch",
        "//tensorflow/core/platform:profile_utils_cpu_utils",
        "//tensorflow/core/platform:protobuf_internal",
        "//tensorflow/core/platform:regexp",
        "//tensorflow/core/platform:resource",
        "//tensorflow/core/platform:scanner",
        "//tensorflow/core/platform:setround",
        "//tensorflow/core/platform:stacktrace",
        "//tensorflow/core/platform:stacktrace_handler",
        "//tensorflow/core/platform:status",
        "//tensorflow/core/platform:strcat",
        "//tensorflow/core/platform:stringpiece",
        "//tensorflow/core/platform:stringprintf",
        "//tensorflow/core/platform:strong_hash",
        "//tensorflow/core/platform:str_util",
        "//tensorflow/core/platform:subprocess",
        "//tensorflow/core/platform:tensor_coding",
        "//tensorflow/core/platform:thread_annotations",
        "//tensorflow/core/platform:threadpool_interface",
        "//tensorflow/core/platform:threadpool_options",
        "//tensorflow/core/platform:tracing",
        "//tensorflow/core/platform:tstring",
        "//tensorflow/core/platform:unbounded_work_queue",
        "//tensorflow/core/platform/default/build_config:platformlib",
        "//tensorflow/core/util:env_var",
        "//tensorflow/core/util:reporter",  # TODO(gunan): REMOVE as soon as cc_shared_library is supported.
        "@snappy",
        "@zlib",
        "@double_conversion//:double-conversion",
        "@com_google_protobuf//:protobuf",
    ] + tf_protos_all_impl() + tf_protos_grappler_impl() + tf_protos_profiler_impl() + tf_monitoring_framework_deps(),
    # Alwayslink causes a cc_binary to "always link" in the
    # srcs for a given cc_library, even if they are unreferenced, see:
    # https://docs.bazel.build/versions/master/be/c-cpp.html#cc_library.alwayslink
    # tensorflow/core:lib_internal_impl has alwayslink set so that libtensorflow_framework.so
    # contains all of the srcs within lib_internal_impl.
    # NOTE(bmzhao): As we refactor tensorflow's BUILD files to more granular targets,
    # we've removed srcs from core:lib_internal_impl, and have added deps on these
    # granular targets instead. Since alwayslink doesn't apply to these deps,
    # we will sometimes need to add alwayslink to the granular libraries instead.
    # Ideally, this will be resolved once bazel has full cc_shared_library support.
    alwayslink = 1,
)

cc_library(
    name = "gif_internal",
    srcs = [
        "lib/gif/gif_io.cc",
        "//tensorflow/core/platform:gif_hdrs",
    ],
    hdrs = ["lib/gif/gif_io.h"],
    copts = tf_copts(),
    linkopts = select({
        "//tensorflow:freebsd": [],
        "//tensorflow:windows": [],
        "//conditions:default": ["-ldl"],
    }),
    deps = [
        ":lib",
        ":lib_internal",
        "//tensorflow/core/platform:gif",
        "@com_google_absl//absl/strings",
    ],
)

cc_library(
    name = "jpeg_internal",
    srcs = [
        "lib/jpeg/jpeg_handle.cc",
        "lib/jpeg/jpeg_mem.cc",
        "//tensorflow/core/platform:jpeg_hdrs",
    ],
    hdrs = [
        "lib/jpeg/jpeg_handle.h",
        "lib/jpeg/jpeg_mem.h",
    ],
    copts = tf_copts(),
    linkopts = select({
        "//tensorflow:freebsd": [],
        "//tensorflow:windows": [],
        "//conditions:default": ["-ldl"],
    }),
    deps = [
        ":lib",
        ":lib_internal",
        "//tensorflow/core/platform:jpeg",
    ],
)

alias(
    name = "png_internal",
    actual = "//tensorflow/core/lib/png:png_io",
)

alias(
    name = "android_png_internal",
    actual = "//tensorflow/core/lib/png:png_io",
)

cc_library(
    name = "tflite_portable_logging",
    hdrs = [
        "//tensorflow/core/lib/bfloat16:bfloat16.h",
        "//tensorflow/core/platform:tflite_portable_logging_hdrs",
        "//tensorflow/core/platform/default:integral_types.h",
        "//tensorflow/core/platform/default:logging.h",
    ],
    copts = tf_copts(),
    linkopts = select({
        "//tensorflow:freebsd": [],
        "//tensorflow:windows": [],
        "//conditions:default": [
            "-ldl",
        ],
    }),
    visibility = ["//visibility:public"],
    deps = [
        ":platform_base",
        "//tensorflow/core/platform:logging",
    ],
)

cc_library(
    name = "android_jpeg_internal",
    srcs = if_android([
        "lib/jpeg/jpeg_handle.cc",
        "lib/jpeg/jpeg_mem.cc",
        "//tensorflow/core/platform:jpeg_hdrs",
    ]),
    hdrs = [
        "lib/jpeg/jpeg_handle.h",
        "lib/jpeg/jpeg_mem.h",
        "//tensorflow/core/lib/bfloat16:bfloat16.h",
        "//tensorflow/core/lib/core:legacy_lib_core_stringpiece_header",
        "//tensorflow/core/platform:jpeg_internal_hdrs",
        "//tensorflow/core/platform/default:integral_types.h",
        "//tensorflow/core/platform/default:logging.h",
    ],
    copts = tf_copts(),
    linkopts = ["-ldl"],
    deps = [
        ":core_stringpiece",
        "//tensorflow/core/platform:dynamic_annotations",
        "//tensorflow/core/platform:jpeg",
        "//tensorflow/core/platform:logging",
        "//tensorflow/core/platform:stringpiece",
        "@com_google_absl//absl/base:core_headers",
        "@com_google_absl//absl/strings",
    ],
)

cc_library(
    name = "android_gif_internal",
    srcs = if_android([
        "lib/gif/gif_io.cc",
        "//tensorflow/core/platform:gif_hdrs",
    ]),
    hdrs = [
        "lib/gif/gif_io.h",
        "//tensorflow/core/lib/bfloat16:bfloat16.h",
        "//tensorflow/core/lib/core:legacy_lib_core_stringpiece_header",
        "//tensorflow/core/lib/gtl:legacy_android_gif_internal_headers",
        "//tensorflow/core/platform:gif_internal_hdrs",
        "//tensorflow/core/platform/default:integral_types.h",
        "//tensorflow/core/platform/default:logging.h",
    ],
    copts = tf_copts(),
    linkopts = ["-ldl"],
    deps = [
        "//tensorflow/core/platform:dynamic_annotations",
        "//tensorflow/core/platform:gif",
        "//tensorflow/core/platform:logging",
        "//tensorflow/core/platform:stringpiece",
        "@com_google_absl//absl/base:core_headers",
        "@com_google_absl//absl/strings",
    ],
)

alias(
    name = "error_codes_proto_impl",
    actual = "//tensorflow/core/protobuf:error_codes_proto_impl",
)

alias(
    name = "error_codes_proto_impl_cc",
    actual = "//tensorflow/core/protobuf:error_codes_proto_impl_cc",
)

alias(
    name = "error_codes_proto_cc",
    actual = "//tensorflow/core/lib/core:error_codes_proto_cc",
)

alias(
    name = "version_lib",
    actual = "//tensorflow/core/util:version_info",
)

filegroup(
    name = "framework_internal_private_headers",
    srcs = [
        "//tensorflow/core/example:feature_util.h",
        "//tensorflow/core/framework:framework_internal_private_hdrs",
        "//tensorflow/core/graph:framework_internal_private_headers",
        "//tensorflow/core/util:framework_internal_private_hdrs",
        "//tensorflow/core/util:memmapped_file_system_hdrs",
        "//tensorflow/core/util/sparse:framework_internal_private_headers_group",
    ],
    visibility = ["//visibility:private"],
)

filegroup(
    name = "framework_internal_public_headers",
    srcs = [
        "//tensorflow/core/framework:metrics.h",
        "//tensorflow/core/framework:model.h",
        "//tensorflow/core/framework:op_segment.h",
        "//tensorflow/core/framework:rendezvous.h",  # only needed for tests
        "//tensorflow/core/framework:resource_var.h",
        "//tensorflow/core/framework:run_handler.h",
        "//tensorflow/core/framework:run_handler_util.h",
        "//tensorflow/core/framework:shared_ptr_variant.h",
        "//tensorflow/core/framework:tensor_reference.h",
        "//tensorflow/core/framework:tracking_allocator.h",  # only needed for tests
        "//tensorflow/core/framework:variant.h",
        "//tensorflow/core/util:framework_internal_public_hdrs",
    ],
    visibility = ["//visibility:private"],
)

tf_cuda_library(
    name = "framework_internal",
    srcs = [":framework_internal_private_headers"],
    hdrs = [":framework_internal_public_headers"],
    deps = [
        ":framework_internal_headers_lib",
        "//third_party/eigen3",
        ":lib",
    ] + if_static(
        extra_deps = [
            ":framework_internal_impl",
            "@com_google_protobuf//:protobuf",
        ],
        otherwise = [
            "@com_google_protobuf//:protobuf_headers",
        ],
    ),
    alwayslink = 1,
)

cc_header_only_library(
    name = "framework_internal_headers_lib",
    # Fully depend on external repositories, because identifying the headers
    # is fragile.
    extra_deps = [
        "@com_google_absl//absl/strings",
        "@com_google_absl//absl/types:span",
    ],
    deps = [
        ":lib",
        ":lib_internal",
        ":version_lib",
        "//tensorflow/core/kernels:bounds_check",
        "//tensorflow/core/platform/default/build_config:platformlib",
    ],
)

tf_cuda_library(
    name = "framework_internal_impl",
    srcs = [
        ":framework_internal_private_headers",
        "//tensorflow/core/framework:framework_internal_impl_srcs",
        "//tensorflow/core/graph:framework_internal_impl_srcs",
        "//tensorflow/core/util:framework_internal_impl_srcs",
        "//tensorflow/core/util:memmapped_file_system_srcs",
        "//tensorflow/core/util/sparse:framework_internal_impl_group",
    ] + glob(
        [
        ],
        exclude = [
            "**/*test*",
            "**/*main.cc",
        ],
    ),
    hdrs = [":framework_internal_public_headers"],
    copts = tf_copts(),
    linkopts = select({
        "//tensorflow:freebsd": ["-lm"],
        "//tensorflow:windows": [],
        "//conditions:default": [
            "-ldl",
            "-lm",
        ],
    }),
    deps = [
        ":feature_util",
        ":lib",
        ":lib_internal",
        ":protos_all_cc",
        ":version_lib",
        "@com_google_absl//absl/base",
        "@com_google_absl//absl/container:flat_hash_map",
        "@com_google_absl//absl/container:flat_hash_set",
        "@com_google_absl//absl/memory",
        "@com_google_absl//absl/strings",
        "@com_google_absl//absl/synchronization",
        "@com_google_absl//absl/time",
        "//third_party/eigen3",
        "//tensorflow/core/example:feature_util",
        "//tensorflow/core/framework:allocator",
        "//tensorflow/core/framework:allocator_registry_impl",
        "//tensorflow/core/framework:attr_value_proto_text",
        "//tensorflow/core/framework:attr_value_util",
        "//tensorflow/core/framework:bfloat16",
        "//tensorflow/core/framework:common_shape_fns",
        "//tensorflow/core/framework:kernel_shape_util",
        "//tensorflow/core/framework:node_def_util",
        "//tensorflow/core/framework:node_properties",
        "//tensorflow/core/framework:numeric_types",
        "//tensorflow/core/framework:op",
        "//tensorflow/core/framework:op_def_builder",
        "//tensorflow/core/framework:op_def_util",
        "//tensorflow/core/framework:resource_handle",
        "//tensorflow/core/framework:selective_registration",
        "//tensorflow/core/framework:shape_inference",
        "//tensorflow/core/framework:tensor",
        "//tensorflow/core/framework:tensor_shape",
        "//tensorflow/core/kernels:bounds_check",
        "//tensorflow/core/platform/default/build_config:platformlib",
        "//tensorflow/core/profiler/lib:annotated_traceme",
        "//tensorflow/core/profiler/lib:traceme",
        "//tensorflow/core/util:einsum_op_util",
        "//tensorflow/core/util:padding",
        "//tensorflow/core/util:port",
        "//tensorflow/core/util:stats_calculator_portable",
        "//tensorflow/core/util:tensor_format",
        "//tensorflow/compiler/jit:common",
    ] + if_static(
        extra_deps = ["@com_google_protobuf//:protobuf"],
        otherwise = ["@com_google_protobuf//:protobuf_headers"],
    ) + mkl_deps(),
    alwayslink = 1,
)

cc_header_only_library(
    name = "framework_headers_lib",
    # Fully depend on external repositories, because identifying the headers
    # is fragile.
    extra_deps = [
        "@com_google_absl//absl/strings",
        "@com_google_absl//absl/types:span",
    ],
    visibility = ["//visibility:public"],
    deps = [
        ":framework",
        "//tensorflow/core/framework:reader_base",
    ],
)

cc_header_only_library(
    name = "stream_executor_headers_lib",
    # Fully depend on external repositories, because identifying the headers
    # is fragile.
    extra_deps = [
        "@com_google_absl//absl/strings",
        "@com_google_absl//absl/types:span",
    ],
    visibility = ["//visibility:public"],
    deps = [
        ":stream_executor",
    ],
)

alias(
    name = "stream_executor",
    actual = "//tensorflow/core/platform:stream_executor",
)

# Like stream_executor library, but compiles without --config=cuda
# and does not include any cuda dependencies.
alias(
    name = "stream_executor_no_cuda",
    actual = "//tensorflow/core/platform:stream_executor_no_cuda",
    visibility = ["//visibility:public"],
)

alias(
    name = "cuda_device_functions",
    actual = "//tensorflow/core/util:gpu_device_functions",
    visibility = ["//visibility:public"],
)

# Library containing all of the graph construction code that is
# independent of the runtime.
tf_cuda_library(
    name = "graph",
    srcs = ["//tensorflow/core/graph:graph_srcs"],
    hdrs = ["//tensorflow/core/graph:graph_headers"],
    deps = [
        ":framework",
        ":framework_internal",
        ":lib",
        ":lib_internal",
        ":protos_all_cc",
        "//third_party/eigen3",
        "@com_google_absl//absl/container:flat_hash_map",
        "@com_google_absl//absl/container:flat_hash_set",
        "@com_google_absl//absl/strings",
    ],
)

filegroup(
    name = "core_cpu_base_headers",
    srcs = [
        "//tensorflow/core/common_runtime:core_cpu_base_headers",
    ],
)

tf_cuda_library(
    name = "core_cpu_base",
    hdrs = [
        ":core_cpu_base_headers",
        "//tensorflow/core/public:session.h",
    ],
    copts = tf_copts(),
    deps = ["//tensorflow/core/common_runtime:core_cpu_base_no_ops"] + if_static([
        ":function_ops_op_lib",
        ":functional_grad",
        ":functional_ops_op_lib",
        "//tensorflow/core/kernels:bounds_check",
        "//tensorflow/core/kernels:required",
    ]),
    alwayslink = 1,
)

alias(
    name = "core_cpu_impl",
    actual =
        "//tensorflow/core/common_runtime:core_cpu_impl",
)

alias(
    name = "core_cpu_lib",
    actual =
        "//tensorflow/core/common_runtime:core_cpu_lib",
)

alias(
    name = "core_cpu_internal",
    actual =
        "//tensorflow/core/common_runtime:core_cpu_internal",
)

alias(
    name = "regexp_internal",
    actual =
        "//tensorflow/core/platform:regexp",
    visibility = [
        "//tensorflow/compiler:__subpackages__",
        "//tensorflow/core/kernels:__subpackages__",
        "//tensorflow/core/profiler:__subpackages__",
        "//tensorflow/stream_executor:__subpackages__",
    ],
)

alias(
    name = "direct_session_internal",
    actual =
        "//tensorflow/core/common_runtime:direct_session_internal",
)

alias(
    name = "example_parser_configuration",
    actual = "//tensorflow/core/example:example_parser_configuration",
    visibility = ["//visibility:public"],
)

alias(
    name = "replay_log_proto_cc",
    actual = "//tensorflow/core/protobuf:replay_log_proto_cc",
    visibility = [
        "//tensorflow:internal",
    ],
)

alias(
    name = "gpu_runtime",
    actual =
        "//tensorflow/core/common_runtime/gpu:gpu_runtime",
)

# -----------------------------------------------------------------------------
# Tests

cc_library(
    name = "lib_test_internal",
    testonly = 1,
    hdrs = [
        "//tensorflow/core/lib/gtl:legacy_lib_test_internal_headers",
        "//tensorflow/core/lib/io:legacy_lib_test_internal_headers",
        "//tensorflow/core/lib/random:legacy_lib_test_internal_headers",
    ],
    deps = [
        ":lib",
        ":lib_internal",
    ],
)

# TODO(gonnet): Remove this alias once all users have been moved to the actual target.
alias(
    name = "tensor_testutil",
    actual = "//tensorflow/core/framework:tensor_testutil",
)

# TODO(gonnet): Remove this alias once all users have been moved to the actual target.
alias(
    name = "shape_inference_testutil",
    actual = "//tensorflow/core/framework:shape_inference_testutil",
)

# Main program for tests
alias(
    name = "test_main",
    actual = "//tensorflow/core/platform:test_main",
    visibility = ["//tensorflow:internal"],
)

test_suite(
    name = "low_level_tests",
    tests = [
        ":low_level_library_tests",
        "//tensorflow/core/platform:low_level_library_tests",
    ],
)

tf_cc_tests(
    name = "low_level_library_tests",
    size = "small",
    srcs = [
        "lib/wav/wav_io_test.cc",
        "//tensorflow/core/lib/core:legacy_lib_core_all_tests",
        "//tensorflow/core/lib/gtl:legacy_lib_gtl_tests",
        "//tensorflow/core/lib/hash:legacy_lib_hash_all_tests",
        "//tensorflow/core/lib/histogram:legacy_lib_histogram_all_tests",
        "//tensorflow/core/lib/io:legacy_lib_io_all_tests",
        "//tensorflow/core/lib/math:math_util_test.cc",
        "//tensorflow/core/lib/monitoring:collection_registry_test.cc",
        "//tensorflow/core/lib/monitoring:counter_test.cc",
        "//tensorflow/core/lib/monitoring:gauge_test.cc",
        "//tensorflow/core/lib/monitoring:metric_def_test.cc",
        "//tensorflow/core/lib/monitoring:percentile_sampler_test.cc",
        "//tensorflow/core/lib/monitoring:sampler_test.cc",
        "//tensorflow/core/lib/random:legacy_lib_random_tests",
        "//tensorflow/core/lib/strings:legacy_low_level_library_tests",
    ],
    create_named_test_suite = True,
    deps = [
        ":lib",
        ":lib_internal",
        ":lib_test_internal",
        ":protos_all_cc",
        ":test",
        ":test_main",
        "//tensorflow/core/platform:scanner",
        "//tensorflow/core/platform:str_util",
        "//tensorflow/core/platform:strcat",
        "//tensorflow/core/platform:stringpiece",
        "//tensorflow/core/platform:stringprintf",
        "//third_party/eigen3",
        "@com_google_absl//absl/strings",
        "@com_google_absl//absl/synchronization",
        "@com_google_absl//absl/types:optional",
        "@zlib",
    ],
)

tf_cc_test(
    name = "lib_random_random_distributions_test",
    srcs = ["//tensorflow/core/lib/random:legacy_lib_random_random_distributions_test"],
    tags = ["optonly"],
    deps = [
        ":lib",
        ":lib_internal",
        ":lib_test_internal",
        ":protos_all_cc",
        ":test",
        ":test_main",
        "//third_party/eigen3",
    ],
)

test_suite(
    name = "platform_tests",
    tests = [
        "//tensorflow/core/platform:abi_test",
        "//tensorflow/core/platform:env_test",
        "//tensorflow/core/platform:fake_python_env_test",
        "//tensorflow/core/platform:file_system_test",
        "//tensorflow/core/platform:numa_test",
        "//tensorflow/core/platform:platform_strings_test",
        "//tensorflow/core/platform:rocm_rocdl_path_test",
        "//tensorflow/core/platform:setround_test",
        "//tensorflow/core/platform:unbounded_work_queue_test",
        "//tensorflow/core/platform:vmodule_test",
    ],
)

tf_cc_test(
    name = "lib_jpeg_jpeg_mem_unittest",
    srcs = ["lib/jpeg/jpeg_mem_unittest.cc"],
    data = glob(["lib/jpeg/testdata/*.jpg"]),
    deps = [
        ":jpeg_internal",
        ":lib",
        ":lib_internal",
        ":test",
        ":test_main",
        "@com_google_absl//absl/base",
    ],
)

tf_cc_test(
    name = "lib_strings_ordered_code_test",
    srcs = ["//tensorflow/core/lib/strings:legacy_strings_ordered_code_test"],
    extra_copts = ["$(STACK_FRAME_UNLIMITED)"],  # Tests initialize large vectors
    deps = [
        ":lib",
        ":lib_internal",
        ":test",
        ":test_main",
    ],
)

tf_cc_test(
    name = "lib_strings_proto_serialization_test",
    srcs = ["//tensorflow/core/lib/strings:legacy_strings_proto_serialization_test"],
    deps = [
        ":lib",
        ":lib_internal",
        ":lib_test_internal",
        ":protos_all_cc",
        ":test",
        ":test_main",
        "@com_google_absl//absl/memory",
    ],
)

tf_cc_test(
    name = "lib_random_weighted_picker_test",
    size = "medium",
    srcs = ["//tensorflow/core/lib/random:legacy_lib_random_random_weighted_picker_test"],
    deps = [
        ":lib",
        ":lib_internal",
        ":test",
        ":test_main",
    ],
)

tf_cc_test(
    name = "framework_op_gen_lib_test",
    size = "small",
    srcs = ["//tensorflow/core/framework:op_gen_lib_test.cc"],
    deps = [
        ":protos_all_cc",
        ":test",
        ":test_main",
        "//tensorflow/core/framework:op_gen_lib",
    ],
)

test_suite(
    name = "higher_level_tests",
    tests = [
        ":core_higher_level_tests",
        "//tensorflow/core/framework:higher_level_tests",
        "//tensorflow/core/util:higher_level_tests",
    ],
)

tf_cc_tests(
    name = "core_higher_level_tests",
    size = "small",
    srcs = [
        "//tensorflow/core/example:feature_util_test.cc",
        "//tensorflow/core/graph:algorithm_test.cc",
        "//tensorflow/core/graph:control_flow_test.cc",
        "//tensorflow/core/graph:edgeset_test.cc",
        "//tensorflow/core/graph:graph_def_builder_test.cc",
        "//tensorflow/core/graph:graph_partition_test.cc",
        "//tensorflow/core/graph:graph_test.cc",
        "//tensorflow/core/graph:node_builder_test.cc",
        "//tensorflow/core/graph:optimizer_cse_test.cc",
        "//tensorflow/core/graph:subgraph_test.cc",
        "//tensorflow/core/graph:tensor_id_test.cc",
        "//tensorflow/core/graph:validate_test.cc",
        "//tensorflow/core/util/sparse:higher_level_tests_group",
    ],
    create_named_test_suite = True,
    linkopts = select({
        "//tensorflow:macos": ["-headerpad_max_install_names"],
        "//conditions:default": [],
    }),
    linkstatic = tf_kernel_tests_linkstatic(),
    deps = [
        ":core",
        ":core_cpu",
        ":core_cpu_internal",
        ":direct_session_internal",
        ":framework",
        ":framework_internal",
        ":lib",
        ":lib_internal",
        ":ops",
        ":protos_all_cc",
        ":test",
        ":test_main",
        ":testlib",
        "//tensorflow/cc:cc_ops",
        "//tensorflow/cc:cc_ops_internal",
        "//tensorflow/cc:function_ops",
        "//tensorflow/cc:ops",
        "//tensorflow/cc:scope",
        "//tensorflow/cc:sendrecv_ops",
        "//tensorflow/cc:while_loop",
        "//tensorflow/core/kernels:ops_util",
        "//tensorflow/core/platform:regexp",
        "//tensorflow/core/util:protos_test_cc",
        "//third_party/eigen3",
        "@com_google_absl//absl/base",
        "@com_google_absl//absl/memory",
        "@com_google_absl//absl/strings",
    ],
)

tf_cc_test(
    name = "cudnn_rnn_ops_test_cc",
    size = "small",
    srcs = [
        "ops/cudnn_rnn_ops_test.cc",
    ],
    deps = [
        ":core",
        ":framework",
        ":lib",
        ":test",
        ":test_main",
        ":testlib",
    ],
)

tf_cc_test_mkl(
    name = "mkl_related_tests",
    size = "small",
    srcs = [
        "//tensorflow/core/util:mkl_util_test_srcs",
    ],
    linkstatic = 1,
    deps = [
        ":core",
        ":core_cpu",
        ":core_cpu_internal",
        ":direct_session_internal",
        ":framework",
        ":framework_internal",
        ":lib",
        ":lib_internal",
        ":ops",
        ":protos_all_cc",
        ":test",
        ":test_main",
        ":testlib",
        "//tensorflow/cc:cc_ops",
        "//tensorflow/cc:scope",
        "//tensorflow/cc:sendrecv_ops",
        "//tensorflow/core/kernels:ops_util",
        "//third_party/eigen3",
    ] + if_mkl([
        "//tensorflow/core/kernels/mkl:mkl_aggregate_ops",
        "//tensorflow/core/kernels/mkl:mkl_batch_matmul_op",
        "//tensorflow/core/kernels/mkl:mkl_concat_op",
        "//tensorflow/core/kernels/mkl:mkl_conv_op",
        "//tensorflow/core/kernels/mkl:mkl_cwise_ops_common",
        "//tensorflow/core/kernels/mkl:mkl_dequantize_op",
        "//tensorflow/core/kernels/mkl:mkl_fused_batch_norm_op",
        "//tensorflow/core/kernels/mkl:mkl_identity_op",
        "//tensorflow/core/kernels/mkl:mkl_input_conversion_op",
        "//tensorflow/core/kernels/mkl:mkl_lrn_op",
        "//tensorflow/core/kernels/mkl:mkl_matmul_op",
        "//tensorflow/core/kernels/mkl:mkl_pooling_ops",
        "//tensorflow/core/kernels/mkl:mkl_qmatmul_op",
        "//tensorflow/core/kernels/mkl:mkl_quantize_op",
        "//tensorflow/core/kernels/mkl:mkl_relu_op",
        "//tensorflow/core/kernels/mkl:mkl_reshape_op",
        "//tensorflow/core/kernels/mkl:mkl_slice_op",
        "//tensorflow/core/kernels/mkl:mkl_softmax_op",
        "//tensorflow/core/kernels/mkl:mkl_tfconv_op",
        "//tensorflow/core/kernels/mkl:mkl_transpose_op",
        "//tensorflow/core/kernels/mkl:mkl_tmp_bf16_ops",
    ]),
)

tf_cc_tests_gpu(
    name = "gpu_related_tests",
    size = "small",
    srcs = glob(["user_ops/**/*_test.cc"]),
    linkstatic = tf_kernel_tests_linkstatic(),
    tags = tf_cuda_tests_tags(),
    deps = [
        ":core_cpu",
        ":core_cpu_internal",
        ":direct_session",
        ":framework",
        ":framework_internal",
        ":gpu_id",
        ":gpu_runtime",
        ":lib",
        ":lib_internal",
        ":protos_all_cc",
        ":test",
        ":test_main",
        ":testlib",
        "//tensorflow/cc:cc_ops",
        "//tensorflow/core/kernels:ops_util",
    ],
)

tf_cc_test_gpu(
    name = "variant_op_copy_test",
    size = "small",
    srcs = ["//tensorflow/core/framework:variant_op_copy_test.cc"],
    linkstatic = tf_kernel_tests_linkstatic(),
    tags = tf_cuda_tests_tags(),
    deps = [
        ":core",
        ":core_cpu",
        ":core_cpu_internal",
        ":direct_session",
        ":framework",
        ":framework_internal",
        ":gpu_runtime",
        ":lib",
        ":lib_internal",
        ":protos_all_cc",
        ":test",
        ":test_main",
        ":testlib",
        "//tensorflow/cc:cc_ops",
        "//tensorflow/cc:client_session",
        "//tensorflow/cc:ops",
        "//tensorflow/cc:scope",
        "//tensorflow/core/kernels:array",
        "//third_party/eigen3",
    ],
)

tf_cc_test(
    name = "framework_run_handler_util_test",
    size = "small",
    srcs = ["//tensorflow/core/framework:run_handler_util_test.cc"],
    linkstatic = tf_kernel_tests_linkstatic(),
    deps = [
        ":framework_internal",
        ":lib",
        ":test",
        ":test_main",
    ],
)

tf_cc_test(
    name = "framework_run_handler_test",
    size = "small",
    srcs = ["//tensorflow/core/framework:run_handler_test.cc"],
    linkstatic = tf_kernel_tests_linkstatic(),
    deps = [
        ":core_cpu",
        ":direct_session_internal",
        ":framework_internal",
        ":lib",
        ":lib_internal",
        ":protos_all_cc",
        ":test",
        ":test_main",
        ":testlib",
        "//tensorflow/core/framework:tensor_testutil",
        "//tensorflow/core/kernels:cwise_op",
        "//tensorflow/core/kernels:matmul_op",
        "//third_party/eigen3",
        "@com_google_absl//absl/memory",
        "@com_google_absl//absl/synchronization",
    ],
)

tf_cc_test(
    name = "framework_op_segment_test",
    size = "small",
    srcs = ["//tensorflow/core/framework:op_segment_test.cc"],
    linkstatic = tf_kernel_tests_linkstatic(),
    deps = [
        ":core",
        ":core_cpu",
        ":core_cpu_internal",
        ":direct_session_internal",
        ":framework",
        ":framework_internal",
        ":lib",
        ":lib_internal",
        ":ops",
        ":protos_all_cc",
        ":test",
        ":test_main",
        ":testlib",
        "//tensorflow/cc:cc_ops",
        "//tensorflow/core/kernels:cwise_op",
        "//tensorflow/core/kernels:ops_util",
        "//third_party/eigen3",
    ],
)

tf_cc_test(
    name = "ops_array_grad_test",
    size = "small",
    srcs = ["ops/array_grad_test.cc"],
    linkstatic = tf_kernel_tests_linkstatic(),
    deps = [
        ":core",
        ":core_cpu",
        ":core_cpu_internal",
        ":direct_session_internal",
        ":framework",
        ":framework_internal",
        ":lib",
        ":lib_internal",
        ":ops",
        ":protos_all_cc",
        ":test",
        ":test_main",
        ":testlib",
        "//tensorflow/cc:cc_ops",
        "//tensorflow/core/kernels:array",
        "//tensorflow/core/kernels:cwise_op",
        "//tensorflow/core/kernels:function_ops",
        "//tensorflow/core/kernels:math",
        "//third_party/eigen3",
    ],
)

tf_cc_test(
    name = "ops_math_grad_test",
    size = "small",
    srcs = ["ops/math_grad_test.cc"],
    linkstatic = tf_kernel_tests_linkstatic(),
    tags = ["no_gpu"],
    deps = [
        ":core",
        ":core_cpu",
        ":core_cpu_internal",
        ":direct_session_internal",
        ":framework",
        ":framework_internal",
        ":lib",
        ":lib_internal",
        ":ops",
        ":protos_all_cc",
        ":test",
        ":test_main",
        ":testlib",
        "//tensorflow/cc:cc_ops",
        "//tensorflow/core/kernels:array",
        "//tensorflow/core/kernels:data_flow",
        "//tensorflow/core/kernels:function_ops",
        "//tensorflow/core/kernels:math",
        "//third_party/eigen3",
    ],
)

tf_cc_test(
    name = "ops_remote_fused_graph_ops_test",
    size = "small",
    srcs = ["ops/remote_fused_graph_ops_test.cc"],
    linkstatic = tf_kernel_tests_linkstatic(),
    deps = [
        ":core",
        ":core_cpu",
        ":core_cpu_internal",
        ":framework",
        ":framework_internal",
        ":lib",
        ":lib_internal",
        ":ops",
        ":protos_all_cc",
        ":test",
        ":test_main",
        ":testlib",
        "//tensorflow/core/kernels:remote_fused_graph_ops",
    ],
)

tf_cc_test(
    name = "ops_tests",
    size = "small",
    srcs = [
        "ops/array_ops_test.cc",
        "ops/candidate_sampling_ops_test.cc",
        "ops/control_flow_ops_test.cc",
        "ops/ctc_ops_test.cc",
        "ops/data_flow_ops_test.cc",
        "ops/functional_ops_test.cc",
        "ops/image_ops_test.cc",
        "ops/io_ops_test.cc",
        "ops/linalg_ops_test.cc",
        "ops/math_ops_test.cc",
        "ops/nn_ops_test.cc",
        "ops/parsing_ops_test.cc",
        "ops/random_ops_test.cc",
        "ops/rnn_ops_test.cc",
        "ops/set_ops_test.cc",
        "ops/shape_function_test.cc",
        "ops/sparse_csr_matrix_ops_test.cc",
        "ops/sparse_ops_test.cc",
        "ops/spectral_ops_test.cc",
        "ops/state_ops_test.cc",
        "ops/string_ops_test.cc",
        "ops/training_ops_test.cc",
    ],
    linkstatic = tf_kernel_tests_linkstatic(),
    deps = [
        ":core",
        ":core_cpu",
        ":core_cpu_internal",
        ":framework",
        ":framework_internal",
        ":lib",
        ":lib_internal",
        ":ops",
        ":protos_all_cc",
        ":test",
        ":test_main",
        ":testlib",
        "//tensorflow/cc:cc_ops",
        "//third_party/eigen3",
    ],
)

# Test data
filegroup(
    name = "image_testdata",
    srcs = [
        # PNG data
        "//tensorflow/core/lib/png:testdata",
        # JPEG data
        "lib/jpeg/testdata/jpeg_merge_test1.jpg",
        "lib/jpeg/testdata/jpeg_merge_test1_cmyk.jpg",
        # JPEG data for jpeg benchmark.
        "lib/jpeg/testdata/small.jpg",
        "lib/jpeg/testdata/medium.jpg",
        # Corrupted JPEG files for tests
        "lib/jpeg/testdata/bad_huffman.jpg",
        "lib/jpeg/testdata/corrupt.jpg",
        # -- hand-edited variant: stops at line 0
        "lib/jpeg/testdata/corrupt34_2.jpg",
        # -- hand-edited variant: stops at line 4
        "lib/jpeg/testdata/corrupt34_3.jpg",
        # -- hand-edited variant: stops after a restart marker
        "lib/jpeg/testdata/corrupt34_4.jpg",
        # GIF data
        "lib/gif/testdata/lena.gif",
        "lib/gif/testdata/scan.gif",
        # GIF data with optimization
        "lib/gif/testdata/optimized.gif",
        # BMP data
        "lib/bmp/testdata/lena.bmp",
        "lib/bmp/testdata/rgb_small.bmp",
        "lib/bmp/testdata/rgb_small_255.bmp",
        "lib/bmp/testdata/rgba_small.bmp",
        "lib/bmp/testdata/rgba_small_255.bmp",
        "lib/bmp/testdata/grayscale_small.bmp",
        "lib/bmp/testdata/grayscale_small_3channels.bmp",
        "lib/bmp/testdata/grayscale_small_4channels.bmp",
        # SSIM, PSNR data
        "lib/ssim/testdata/checkerboard1.png",
        "lib/ssim/testdata/checkerboard2.png",
        "lib/ssim/testdata/checkerboard3.png",
        "lib/psnr/testdata/cat_q20.jpg",
        "lib/psnr/testdata/cat_q72.jpg",
        "lib/psnr/testdata/cat_q95.jpg",
    ],
    visibility = ["//visibility:public"],
)

filegroup(
    name = "lmdb_testdata",
    testonly = 1,
    srcs = [
        # A simple key-value store:
        #   0 : 'b'
        #   1 : 'b'
        #    ...
        #   9 : 'b'
        # Which is then overwritten with:
        #   0 : 'a'
        #   1 : 'b'
        #    ...
        #   9 : 'j'
        "lib/lmdb/testdata/data.mdb",
        # LMDB, being a memory-mapped database, uses a different file format on
        # big-endian systems.
        "lib/lmdb/testdata/data_bigendian.mdb",
    ],
    visibility = ["//visibility:public"],
)

alias(
    name = "cuda_libdevice_path",
    actual = "//tensorflow/core/platform:cuda_libdevice_path",
)

# Normalize CORE_PROTO_SRCS to generate valid output file names.
PORTABLE_PROTO_HEADERS_OUT = tf_android_core_proto_headers(CORE_PROTO_SRCS) + [
    "//google/protobuf/any.proto.h",
]

transitive_hdrs(
    name = "headers",
    visibility = ["//tensorflow:__subpackages__"],
    deps = [
        ":core_cpu",
        ":framework",
        ":lib",
        ":protos_all_cc",
        ":stream_executor",
        "//tensorflow/core/platform:platform_strings",
    ],
)<|MERGE_RESOLUTION|>--- conflicted
+++ resolved
@@ -879,11 +879,8 @@
         ":user_ops_op_lib",
         ":word2vec_ops",
         "//tensorflow/c/kernels:bitcast_op_lib",
-<<<<<<< HEAD
+        "//tensorflow/c/kernels:histogram_summary_op_lib",
         "//tensorflow/c/kernels:merge_summary_op_lib",
-=======
-        "//tensorflow/c/kernels:histogram_summary_op_lib",
->>>>>>> e277d41a
         "//tensorflow/c/kernels:summary_op_lib",
         "//tensorflow/compiler/mlir/tensorflow:mlir_passthrough_op",
     ] + if_chromiumos(
