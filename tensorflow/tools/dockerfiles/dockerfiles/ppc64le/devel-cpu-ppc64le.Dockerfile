# Copyright 2019 The TensorFlow Authors. All Rights Reserved.
#
# Licensed under the Apache License, Version 2.0 (the "License");
# you may not use this file except in compliance with the License.
# You may obtain a copy of the License at
#
#     http://www.apache.org/licenses/LICENSE-2.0
#
# Unless required by applicable law or agreed to in writing, software
# distributed under the License is distributed on an "AS IS" BASIS,
# WITHOUT WARRANTIES OR CONDITIONS OF ANY KIND, either express or implied.
# See the License for the specific language governing permissions and
# limitations under the License.
# ============================================================================
#
# THIS IS A GENERATED DOCKERFILE.
#
# This file was assembled from multiple pieces, whose use is documented
# throughout. Please refer to the TensorFlow dockerfiles documentation
# for more information.

ARG UBUNTU_VERSION=18.04

FROM ubuntu:${UBUNTU_VERSION} AS base

RUN apt-get update && apt-get install -y --no-install-recommends \
        build-essential \
        curl \
        git \
        libcurl3-dev \
        libfreetype6-dev \
        libhdf5-serial-dev \
        libzmq3-dev \
        pkg-config \
        rsync \
        software-properties-common \
        sudo \
        unzip \
        zip \
        zlib1g-dev \
        openjdk-8-jdk \
        openjdk-8-jre-headless \
        && \
    apt-get clean && \
    rm -rf /var/lib/apt/lists/*

ENV CI_BUILD_PYTHON python

# CACHE_STOP is used to rerun future commands, otherwise cloning tensorflow will be cached and will not pull the most recent version
ARG CACHE_STOP=1
# Check out TensorFlow source code if --build-arg CHECKOUT_TF_SRC=1
ARG CHECKOUT_TF_SRC=0
# In case of Python 2.7+ we need to add passwd entries for user and group id
RUN chmod a+w /etc/passwd /etc/group
RUN test "${CHECKOUT_TF_SRC}" -eq 1 && git clone https://github.com/tensorflow/tensorflow.git /tensorflow_src || true

# See http://bugs.python.org/issue19846
ENV LANG C.UTF-8

RUN apt-get update && apt-get install -y \
    python3 \
    python3-pip

RUN python3 -m pip --no-cache-dir install --upgrade \
    pip \
    setuptools

# Some TF tools expect a "python" binary
RUN ln -s $(which python3) /usr/local/bin/python

RUN apt-get update && apt-get install -y \
    build-essential \
    curl \
    git \
    openjdk-8-jdk \
    python3-dev \
    virtualenv \
    swig

RUN python3 -m pip --no-cache-dir install \
    Pillow \
    h5py \
    keras_preprocessing \
    matplotlib \
    mock \
    'numpy<1.19.0' \
    scipy \
    sklearn \
    pandas \
    portpicker \
    enum34

<<<<<<< HEAD
 # Build and install bazel
=======
# Build and install bazel
>>>>>>> 89a77964
ENV BAZEL_VERSION 3.1.0
WORKDIR /
RUN mkdir /bazel && \
    cd /bazel && \
    curl -fSsL -O https://github.com/bazelbuild/bazel/releases/download/$BAZEL_VERSION/bazel-$BAZEL_VERSION-dist.zip && \
    unzip bazel-$BAZEL_VERSION-dist.zip && \
    bash ./compile.sh && \
    cp output/bazel /usr/local/bin/ && \
    rm -rf /bazel && \
    cd -

COPY bashrc /etc/bash.bashrc
RUN chmod a+rwx /etc/bash.bashrc<|MERGE_RESOLUTION|>--- conflicted
+++ resolved
@@ -90,11 +90,7 @@
     portpicker \
     enum34
 
-<<<<<<< HEAD
- # Build and install bazel
-=======
 # Build and install bazel
->>>>>>> 89a77964
 ENV BAZEL_VERSION 3.1.0
 WORKDIR /
 RUN mkdir /bazel && \
